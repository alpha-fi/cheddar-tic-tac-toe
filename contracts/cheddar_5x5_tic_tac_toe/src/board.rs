use std::cmp::{max, min};

use crate::{*, views::Tiles};

#[derive(BorshDeserialize, BorshSerialize, Serialize, Deserialize, Clone)]
#[cfg_attr(not(target_arch = "wasm32"), derive(Debug, PartialEq))]
#[serde(crate = "near_sdk::serde")]
pub enum Winner {
    X,
    O,
    Tie,
}

#[derive(Debug, Clone, PartialEq)]
pub enum MoveError {
    /// The game was already over when a move was attempted
    GameOver,
    /// The position provided was invalid
    InvalidPosition { row: u8, col: u8 },
    /// The tile already contained another piece
    TileFilled {
        other_piece: Piece,
        row: u8,
        col: u8,
    },
}

#[derive(BorshSerialize, BorshDeserialize, Serialize, Deserialize, Clone)]
#[cfg_attr(not(target_arch = "wasm32"), derive(Debug, PartialEq))]
#[serde(crate = "near_sdk::serde")]
pub struct Coords {
    pub x: u8,
    pub y: u8,
}

#[derive(BorshSerialize, BorshDeserialize)]
#[cfg_attr(not(target_arch = "wasm32"), derive(Debug))]
// #[serde(crate = "near_sdk::serde")]
pub struct Board {
    pub tiles: UnorderedMap<Coords, Piece>,
    /// X or O: who is currently playing
    pub current_piece: Piece,
    pub winner: Option<Winner>,
}

impl Board {
    /// there is two players with different AccountId's and
    /// with different random given pieces
    /// accounts check in `Game.create_game`
    pub fn new(game_id: GameId) -> Self {
        Self {
            tiles: UnorderedMap::new(StorageKey::GameBoard { game_id }),
            current_piece: Piece::O,
            winner: None,
        }
    }
    pub fn check_move(&self, coords: &Coords) -> Result<(), MoveError> {
        if self.winner.is_some() {
            return Err(MoveError::GameOver);
        }
        if coords.y >= BOARD_SIZE as u8 || coords.x >= BOARD_SIZE as u8 {
            return Err(MoveError::InvalidPosition { row: coords.y, col: coords.x });
        }
        // Move in already filled tile
        else if let Some(other_piece) = self.tiles.get(&coords) {
            return Err(MoveError::TileFilled {
                other_piece,
                row: coords.y,
                col: coords.x,
            });
        }
        Ok(())
    }
    pub fn check_winner(&self, position: &Coords) -> bool {
        let expected = Some(self.current_piece.other());
        let mut c  = position.clone();
        let mut counter = 1;
        // 1. check rows
        // go max 4 pos to the left and see how far we can go
        for _ in 1..=min(4, position.x) {
            c.x = c.x - 1;
            if self.tiles.get(&c) == expected {
                counter += 1;
            } else {
                break;
            }
        }
        if counter >= 5 {
            return true;
        }
        c = position.clone();
        for _ in 1..=max(4, BOARD_SIZE - 1 - position.x as usize) {
            c.x = c.x + 1;
            if self.tiles.get(&c) == expected {
                counter += 1;
            } else {
                break;
            }
            if counter >= 5 {
                return true;
            }
        }
        // 2. check columns
        c = position.clone();
        counter = 1;
        for _ in 1..=min(4, position.y) {
            c.y = c.y - 1;
            if self.tiles.get(&c) == expected {
                counter += 1;
            } else {
                break;
            }
        }
        if counter >= 5 {
            return true;
        }
        c = position.clone();
        for _ in 1..=max(4, BOARD_SIZE - 1 - position.y as usize) {
            c.y = c.y + 1;
            if self.tiles.get(&c) == expected {
                counter += 1;
            } else {
                break;
            }
            if counter >= 5 {
                return true;
            }
        }
        // 3. check diagonal (NW - SE)
        // eg. o X o o x o
        //     x o X o o x
        //     o x x X o o
        //     o o o x X x
        //     o o o x x X
        //     x x o x o x
        c = position.clone();
        counter = 1;
        for _ in 1..=min(4, min(position.x, position.y)) {
            c.x = c.x - 1;
            c.y = c.y - 1;
            if self.tiles.get(&c) == expected {
                counter += 1;
            } else {
                break;
            }
        }
        if counter >= 5 {
            return true;
        }
        c = position.clone();
        for _ in 1..=max(
            4,
            BOARD_SIZE - 1 - max(position.x as usize, position.y as usize),
        ) {
            c.x = c.x + 1;
            c.y = c.y + 1;
            if self.tiles.get(&c) == expected {
                counter += 1;
            } else {
                break;
            }
            if counter >= 5 {
                return true;
            }
        }

        //4. check diagonal (NE - SW)
        c = position.clone();
        let mut counter = 1;
        for _ in 1..=position.y {
            c.x = c.x + 1;
            c.y = c.y - 1;
            if self.tiles.get(&c) == expected {
                counter += 1;
            } else {
                break;
            }
        }
        if counter >= 5 {
            return true;
        }
        c = position.clone();
        for _ in 1..=position.x {
            c.x = c.x - 1;
            c.y = c.y + 1;
            if self.tiles.get(&c) == expected {
                counter += 1;
            } else {
                break;
            }
            if counter >= 5 {
                return true;
            }
        }
        false
    }
    /// To find a potential winner, we only need to check the row, column and (maybe) diagonal
    /// that the last move was made in.
    /// To find a potential winner, we only need to check the row, column and (maybe) diagonal
    /// that the last move was made in.
    pub fn update_winner(&mut self, coords: &Coords) {
        if self.tiles.len() >= (BOARD_SIZE * BOARD_SIZE) as u64 {
            self.winner = Some(Winner::Tie);
            return;
        }
        if self.check_winner(coords) {
            if self.current_piece == Piece::X {
                self.winner = Some(Winner::X);
                print!("X is the winner");
            } else if self.current_piece == Piece::O {
                self.winner = Some(Winner::O);
                print!("O is the winner");
            }
        }
    }

    pub fn to_tiles(&self) -> Tiles {
        let mut o_coords = Vec::new();
        let mut x_coords = Vec::new();
        for (c, p) in self.tiles.iter() {
            match p {
                Piece::O => o_coords.push(c),
                Piece::X => x_coords.push(c),
            }
        }
        return Tiles {o_coords, x_coords}
    }
}
#[cfg(all(test, not(target_arch = "wasm32")))]
mod test {
    use super::Board;
    use super::MoveError;
    use crate::{
        board::Coords,
        player::Piece,
        utils::BOARD_SIZE,
    };

    #[test]
    fn valid_move() {
        let game_id: u64 = 1;
        // initialize the board
        let board = Board::new(game_id);

        // make move
        let _ = board.check_move(&Coords{x:0, y:0});
    }
    #[test]
    fn index_out_of_bound() {
        let game_id: u64 = 1;
        // initialize the board
        let board = Board::new(game_id);

        // make move
        let result = board.check_move(&Coords {x: BOARD_SIZE as u8, y: BOARD_SIZE as u8});
        assert_eq!(
            result,
            Err(MoveError::InvalidPosition {
                row: BOARD_SIZE as u8,
                col: BOARD_SIZE as u8
            })
        );
    }
    #[test]
    fn alreddy_taken_field() {
        // create random Piece
        let piece_1 = Piece::random();
        let game_id: u64 = 1;
        // initialize the board
        let mut board = Board::new(game_id);

        // make move
        board.tiles.insert(&Coords { x: 0, y: 0 }, &piece_1);
        let result = board.check_move(&Coords{x:0, y:0});
        assert_eq!(
            result,
            Err(MoveError::TileFilled {
                other_piece: piece_1,
                row: 0,
                col: 0
            })
        );
    }
    #[test]
    fn check_row_winner() {
        // create two players
        let piece_1 = Piece::O;
        let piece_2 = Piece::X;
        let game_id: u64 = 1;
        // initialize the board
        let mut board = Board::new(game_id);

        // prepare the board
        // O O O O _
        // X X X X _
        // _ _ _ _ _
        // _ _ _ _ _
        // _ _ _ _ _
        board.tiles.insert(&Coords { x: 0, y: 0 }, &piece_1);
        board.tiles.insert(&Coords { x: 1, y: 0 }, &piece_1);
        board.tiles.insert(&Coords { x: 2, y: 0 }, &piece_1);
        board.tiles.insert(&Coords { x: 3, y: 0 }, &piece_1);
        board.tiles.insert(&Coords { x: 0, y: 1 }, &piece_2);
        board.tiles.insert(&Coords { x: 1, y: 1 }, &piece_2);
        board.tiles.insert(&Coords { x: 2, y: 1 }, &piece_2);
        board.tiles.insert(&Coords { x: 3, y: 1 }, &piece_2);
        let result = board.check_winner(&Coords { x: 4, y: 1 });
        assert_eq!(result, true);
    }
    #[test]
    fn check_column_winner_1() {
        // create two players
        let piece_2 = Piece::X;
        let game_id: u64 = 1;
        // initialize the board
        let mut board = Board::new(game_id);
        // prepare the board
        // O _ _ _ _
        // O _ _ _ _
        // O _ _ _ _
        // O _ _ _ _
        // _ _ _ _ _
        board.tiles.insert(&Coords { x: 0, y: 0 }, &piece_2);
        board.tiles.insert(&Coords { x: 0, y: 1 }, &piece_2);
        board.tiles.insert(&Coords { x: 0, y: 2 }, &piece_2);
        board.tiles.insert(&Coords { x: 0, y: 3 }, &piece_2);
        let result = board.check_winner(&Coords { x: 0, y: 4 });
        assert_eq!(result, true);
    }
    #[test]
    fn check_column_winner_2() {
        // create two players
        let piece_2 = Piece::X;
        let game_id: u64 = 1;
        // initialize the board
        let mut board = Board::new(game_id);

        // prepare the board
        // _ _ _ _ _
        // O _ _ _ _
        // O _ _ _ _
        // O _ _ _ _
        // O _ _ _ _
        board.tiles.insert(&Coords { x: 0, y: 1 }, &piece_2);
        board.tiles.insert(&Coords { x: 0, y: 2 }, &piece_2);
        board.tiles.insert(&Coords { x: 0, y: 3 }, &piece_2);
        board.tiles.insert(&Coords { x: 0, y: 4 }, &piece_2);
        let result = board.check_winner(&Coords { x: 0, y: 0 });
        assert_eq!(result, true);
    }
    #[test]
    fn check_column_winner_3() {
        // create two players
        let piece_2 = Piece::X;
        let game_id: u64 = 1;
        // initialize the board
        let mut board = Board::new(game_id);

        // prepare the board
        // O _ _ _ _
        // O _ _ _ _
        // _ _ _ _ _
        // O _ _ _ _
        // O _ _ _ _
        board.tiles.insert(&Coords { x: 0, y: 0 }, &piece_2);
        board.tiles.insert(&Coords { x: 0, y: 1 }, &piece_2);
        board.tiles.insert(&Coords { x: 0, y: 3 }, &piece_2);
        board.tiles.insert(&Coords { x: 0, y: 4 }, &piece_2);
        let result = board.check_winner(&Coords { x: 0, y: 2 });
        assert_eq!(result, true);
    }
    #[test]
    fn check_se_diagonal_winner_1() {
        // create two players
        let piece_2 = Piece::X;
        let game_id: u64 = 1;
        // initialize the board
        let mut board = Board::new(game_id);

        // prepare the board
        // O _ _ _ _
        // _ O _ _ _
        // _ _ O _ _
        // _ _ _ O _
        // _ _ _ _ _
        board.tiles.insert(&Coords { x: 0, y: 0 }, &piece_2);
        board.tiles.insert(&Coords { x: 1, y: 1 }, &piece_2);
        board.tiles.insert(&Coords { x: 2, y: 2 }, &piece_2);
        board.tiles.insert(&Coords { x: 3, y: 3 }, &piece_2);
        let result = board.check_winner(&Coords { x: 4, y: 4 });
        assert_eq!(result, true);
    }
    #[test]
    fn check_se_diagonal_winner_2() {
        // create two players
        let piece_2 = Piece::X;
        let game_id: u64 = 1;
        // initialize the board
        let mut board = Board::new(game_id);

        // prepare the board
        // _  _ _ _ _
        // _ O _ _ _
        // _ _ O _ _
        // _ _ _ O _
        // _ _ _ _ O
        board.tiles.insert(&Coords { x: 4, y: 4}, &piece_2);
        board.tiles.insert(&Coords { x: 1, y: 1}, &piece_2);
        board.tiles.insert(&Coords { x: 2, y: 2}, &piece_2);
        board.tiles.insert(&Coords { x: 3, y: 3}, &piece_2);
        let result = board.check_winner(&Coords{ x: 0, y: 0 });
        assert_eq!(result, true); 
    }
    #[test]
    fn check_se_diagonal_winner_3() {
        // create two players
        let piece_2 = Piece::X;
        let game_id: u64 = 1;
        // initialize the board
        let mut board = Board::new(game_id);

        // prepare the board
        // O _ _ _ _
        // _ O _ _ _
        // _ _ _ _ _
        // _ _ _ O _
        // _ _ _ _ O
        board.tiles.insert(&Coords { x: 0, y: 0}, &piece_2);
        board.tiles.insert(&Coords { x: 1, y: 1}, &piece_2);
        board.tiles.insert(&Coords { x: 4, y: 4}, &piece_2);
        board.tiles.insert(&Coords { x: 3, y: 3}, &piece_2);
        let result = board.check_winner(&Coords{ x: 2, y: 2 });
        assert_eq!(result, true); 
    }
    #[test]
    fn check_sw_diagonal_winner_1() {
        // create two players
        let piece_2 = Piece::X;
        let game_id: u64 = 1;
        // initialize the board
        let mut board = Board::new(game_id);

        // prepare the board
        // _ _ _ _ O
        // _ _ _ O _
        // _ _ O _ _
        // _ O _ _ _
        // _ _ _ _ _
        board.tiles.insert(&Coords { x: 4, y: 0 }, &piece_2);
        board.tiles.insert(&Coords { x: 3, y: 1 }, &piece_2);
        board.tiles.insert(&Coords { x: 2, y: 2 }, &piece_2);
        board.tiles.insert(&Coords { x: 1, y: 3 }, &piece_2);
        let result = board.check_winner(&Coords { x: 0, y: 4 });
        assert_eq!(result, true);
    }
    #[test]
    fn check_sw_diagonal_winner_2() {
        // create two players
        let piece_2 = Piece::X;
        let game_id: u64 = 1;
        // initialize the board
        let mut board = Board::new(game_id);

        // prepare the board
        // _ _ _ _ _
        // _ _ _ O _
        // _ _ O _ _
        // _ O _ _ _
        // O _ _ _ _
        board.tiles.insert(&Coords { x: 0, y: 4}, &piece_2);
        board.tiles.insert(&Coords { x: 1, y: 3}, &piece_2);
        board.tiles.insert(&Coords { x: 2, y: 2}, &piece_2);
        board.tiles.insert(&Coords { x: 3, y: 1}, &piece_2);
        let result = board.check_winner(&Coords{ x: 4, y: 0 });
        assert_eq!(result, true); 
    }
    #[test]
    fn check_sw_diagonal_winner_3() {
        // create two players
        let piece_2 = Piece::X;
        let game_id: u64 = 1;
        // initialize the board
        let mut board = Board::new(game_id);

        // prepare the board
        // _ _ _ _ O
        // _ _ _ O _
        // _ _ O _ _
        // _ _ _ _ _
        // O _ _ _ _
        board.tiles.insert(&Coords { x: 4, y: 0}, &piece_2);
        board.tiles.insert(&Coords { x: 3, y: 1}, &piece_2);
        board.tiles.insert(&Coords { x: 2, y: 2}, &piece_2);
        board.tiles.insert(&Coords { x: 0, y: 4}, &piece_2);
        let result = board.check_winner(&Coords{ x: 1, y: 3 });
        assert_eq!(result, true); 
    }
    #[test]
<<<<<<< HEAD
    fn test_board_25_x_25() {
        let game_id: u64 = 1;
        // initialize the board
        let board = Board::new(game_id);

        // make move
        let mut result = board.check_move(&Coords {x: 24, y: 24});
        assert_eq!(result,Ok(()));
        result = board.check_move(&Coords {x: 24, y: 0});
        assert_eq!(result,Ok(()));
        result = board.check_move(&Coords {x: 0, y: 24});
        assert_eq!(result,Ok(()));
        result = board.check_move(&Coords {x: 0, y: 0});
        assert_eq!(result,Ok(()));
    }
    #[test]
    fn check_sw_diagonal_winner_25x25() {
        // create two players
        let piece_2 = Piece::X;
        let game_id: u64 = 1;
        // initialize the board
        let mut board = Board::new(game_id);

        // prepare the board
        board.tiles.insert(&Coords { x: 24, y: 0}, &piece_2);
        board.tiles.insert(&Coords { x: 23, y: 1}, &piece_2);
        board.tiles.insert(&Coords { x: 22, y: 2}, &piece_2);
        board.tiles.insert(&Coords { x: 20, y: 4}, &piece_2);
        let result = board.check_winner(&Coords{ x: 21, y: 3 });
        assert_eq!(result, true); 
    }
    #[test]
    fn check_row_winner_25x25() {
        // create two players
        let piece_2 = Piece::X;
        let game_id: u64 = 1;
        // initialize the board
        let mut board = Board::new(game_id);

        // prepare the board
        board.tiles.insert(&Coords { x: 24, y: 20}, &piece_2);
        board.tiles.insert(&Coords { x: 23, y: 20}, &piece_2);
        board.tiles.insert(&Coords { x: 22, y: 20}, &piece_2);
        board.tiles.insert(&Coords { x: 21, y: 20}, &piece_2);
        let result = board.check_winner(&Coords{ x: 20, y: 20 });
        assert_eq!(result, true); 
    }
    #[test]
    fn test_get_vector() {
=======
    fn test_to_tiles() {
>>>>>>> d8f28c11
        let piece_2 = Piece::X;
        let game_id: u64 = 1;
        // initialize the board
        let mut board = Board::new(game_id);

        // insert few testing values
        // _ _ _ _ X
        // _ _ _ X _
        // _ _ X _ _
        // _ X _ _ _
        // _ _ _ _ _
        board.tiles.insert(&Coords { x: 4, y: 0 }, &piece_2);
        board.tiles.insert(&Coords { x: 3, y: 1 }, &piece_2);
        board.tiles.insert(&Coords { x: 2, y: 2 }, &piece_2);
        board.tiles.insert(&Coords { x: 1, y: 3 }, &piece_2);
        let vector = board.to_tiles();
        assert_eq!(vector.o_coords.len(), 0);
        assert_eq!(vector.x_coords.len(), 4);
        assert_eq!(vector.x_coords[0], Coords { x: 4, y: 0 });
        assert_eq!(vector.x_coords[1], Coords { x: 3, y: 1 });
        assert_eq!(vector.x_coords[2], Coords { x: 2, y: 2 });
        assert_eq!(vector.x_coords[3], Coords { x: 1, y: 3 });
    }
}
<|MERGE_RESOLUTION|>--- conflicted
+++ resolved
@@ -496,7 +496,6 @@
         assert_eq!(result, true); 
     }
     #[test]
-<<<<<<< HEAD
     fn test_board_25_x_25() {
         let game_id: u64 = 1;
         // initialize the board
@@ -545,10 +544,7 @@
         assert_eq!(result, true); 
     }
     #[test]
-    fn test_get_vector() {
-=======
     fn test_to_tiles() {
->>>>>>> d8f28c11
         let piece_2 = Piece::X;
         let game_id: u64 = 1;
         // initialize the board
