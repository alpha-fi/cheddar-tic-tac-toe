--- conflicted
+++ resolved
@@ -21,14 +21,9 @@
 pub(crate) type AffiliateId = AccountId;
 
 /// This constant can be used to set the board size
-<<<<<<< HEAD
-pub(crate) const BOARD_SIZE: u8 = 5;
-pub(crate) const MAX_NUM_TURNS: u64 = (BOARD_SIZE as u64) * (BOARD_SIZE as u64);
-=======
 pub(crate) const BOARD_SIZE: usize = 25;
 pub(crate) const MAX_NUM_TURNS: u64 = (BOARD_SIZE*BOARD_SIZE) as u64;
-pub(crate) const PLAYERS_NUM: usize = 2;
->>>>>>> 482c51e8
+
 
 /// Returns true if the promise was failed. Otherwise returns false.
 /// Fails if called outside a callback that received 1 promise result.
