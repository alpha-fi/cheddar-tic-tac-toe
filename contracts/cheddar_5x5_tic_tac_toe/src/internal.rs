use crate::*;

#[near_bindgen]
impl Contract {
    #[private]
    pub fn set_service_fee(&mut self, service_fee: u16, referrer_fee: u16) -> bool {
        validate_fee(service_fee, referrer_fee);
        self.service_fee = service_fee;
        self.referrer_fee_share = referrer_fee;
        true
    }

    /// set accuracy, max_duration need to be in range [100..3600] seconds
    #[private]
    pub fn set_max_duration(&mut self, max_duration: u64) -> bool {
        validate_game_duration(max_duration);
<<<<<<< HEAD
        self.max_game_duration_sec = max_duration.into();
        self.max_turn_duration_sec = self.max_game_duration_sec / MAX_NUM_TURNS;
=======
        self.max_game_duration = max_duration.into();
        self.max_turn_duration = self.max_game_duration / MAX_NUM_TURNS;
>>>>>>> 3d84e3aa
        true
    }
}

impl Contract {
    pub(crate) fn internal_get_available_player(&self, account_id: &AccountId) -> GameConfig {
        self.available_players
            .get(account_id)
            .expect("You are not in available players list!")
    }

    pub(crate) fn internal_ping_expired_games(&mut self, ts: u64) {
        let expired_games_ids: Vec<GameId> = self
            .games
            .iter()
            .filter(|(_, game)| ts - game.initiated_at > self.max_game_duration_sec)
            .map(|(game_id, _)| game_id)
            .collect();
        if !expired_games_ids.is_empty() {
            for game_id in expired_games_ids.iter() {
                let game = self.internal_get_game(game_id);
                self.internal_stop_expired_game(game_id, game.current_player_account_id());
                log!(
                    "GameId: {}. Game duration expired. Required:{} Current:{} ",
                    game_id,
                    self.max_game_duration_sec,
                    ts - game.initiated_at
                );
            }
        }
        self.last_update_timestamp = nano_to_sec(ts);
    }

    pub(crate) fn internal_ping_expired_players(&mut self, ts: u64) {
<<<<<<< HEAD
        let current_timestamp_sec = nano_to_sec(ts);
        let expired_players: Vec<(AccountId, GameConfig)> = self
            .available_players
            .iter()
            .filter(|(_, config)| current_timestamp_sec - config.created_at > MAX_TIME_TO_BE_AVAILABLE_SEC)
=======
        let current_timestamp:Timestamp = nano_to_sec(ts);
        let expired_players: Vec<(AccountId, GameConfig)> = self
            .available_players
            .iter()
            .filter(|(_, config)| current_timestamp - config.created_at > MAX_TIME_TO_BE_AVAILABLE)
>>>>>>> 3d84e3aa
            .map(|(account_id, config)| (account_id.clone(), config))
            .collect();
        if !expired_players.is_empty() {
            for (account_id, config) in expired_players.iter() {
                let token_id = config.token_id.clone();
                self.available_players.remove(&account_id);
                self.internal_transfer(&token_id, &account_id, config.deposit.into())
                    .then(
                        Self::ext(env::current_account_id())
                            .with_static_gas(CALLBACK_GAS)
                            .transfer_deposit_callback(account_id.clone(), config),
                    );
                log!(
                    "Remove expired player @{}, refund {} of {}",
                    account_id,
                    config.deposit,
                    config.token_id
                );
            }
        }
        self.last_update_timestamp = nano_to_sec(ts);
    }

    pub(crate) fn internal_transfer(
        &mut self,
        token_id: &TokenContractId,
        receiver_id: &AccountId,
        amount: U128,
    ) -> Promise {
        if token_id == &AccountId::new_unchecked("near".into()) {
            Promise::new(receiver_id.clone()).transfer(amount.0)
        } else {
            ext_ft::ext(token_id.clone())
                .with_static_gas(GAS_FOR_FT_TRANSFER)
                .with_attached_deposit(ONE_YOCTO)
                .ft_transfer(receiver_id.clone(), amount, None)
            // TODO (finish): .then(callback to check the transfer)
        }
    }

    pub(crate) fn internal_distribute_reward(
        &mut self,
        game_id: &GameId,
        winner: Option<&AccountId>,
    ) -> U128 {
        let reward = self.internal_get_game_reward(game_id);
        let players_deposit = reward.balance;
        let token_id = reward.token_id.clone();
        let fees_amount = players_deposit
            .0
            .checked_div(BASIS_P.into())
            .unwrap_or(0)
            .checked_mul(self.service_fee as u128)
            .expect("multiplication overflow");

        let winner_reward: Balance = players_deposit.0 - fees_amount;

        if let Some(winner_id) = winner {
            log!("Winner is {}. Reward: {}", winner_id, winner_reward);
            let stats = self.get_stats(winner_id);
            self.internal_transfer(&token_id, winner_id, winner_reward.into())
            .then(
                Self::ext(env::current_account_id())
                    .with_static_gas(CALLBACK_GAS)
                    .transfer_callback(winner_id.clone(), &stats),
            );

            self.internal_distribute_fee(&token_id, fees_amount, winner_id);
            self.internal_update_stats(
                Some(&token_id),
                winner_id,
                UpdateStatsAction::AddWonGame,
                None,
                None,
            );
            self.internal_update_stats(
                Some(&token_id),
                winner_id,
                UpdateStatsAction::AddTotalReward,
                None,
                Some(winner_reward),
            );
            winner_reward.into()
        } else {
            let refund_amount = match winner_reward.checked_div(2) {
                Some(amount) => amount,
                None => panic!("Failed divide deposit to refund GameDeposit (GameResult::Tie)"),
            };
            require!(
                refund_amount.checked_mul(2) <= Some(reward.balance.0),
                "Incorrect Tie refund amount calculation"
            );
            log!("Tie. Refund: {}", refund_amount);
            self.internal_tie_refund(game_id, &token_id, refund_amount);
            refund_amount.into()
        }
    }

    pub(crate) fn internal_distribute_fee(
        &mut self,
        token_id: &TokenContractId,
        service_fee: Balance,
        account_id: &AccountId,
    ) -> Balance {
        // potential referrer fee
        let stats = self.internal_get_stats(account_id);
        let referrer_fee = if let Some(referrer_id) = stats.referrer_id {
            let computed_referrer_fee = service_fee
                .checked_div(BASIS_P.into())
                .unwrap_or(0)
                .checked_mul(self.referrer_fee_share as u128)
                .expect("multiplication overflow");

            if computed_referrer_fee > 0 {
                log!(
                    "Affiliate reward for @{} is {}",
                    referrer_id,
                    computed_referrer_fee
                );
                self.internal_update_stats(
                    Some(token_id),
                    &referrer_id,
                    UpdateStatsAction::AddAffiliateReward,
                    None,
                    Some(computed_referrer_fee),
                );
                // transfer fee to referrer
                self.internal_transfer(&token_id, &referrer_id, computed_referrer_fee.into());
            }

            computed_referrer_fee
        } else {
            0
        };

        referrer_fee
    }

    pub(crate) fn internal_tie_refund(
        &mut self,
        game_id: &GameId,
        token_id: &TokenContractId,
        refund_amount: Balance,
    ) {
        let (player1, player2) = self.internal_get_game_players(game_id);
        self.internal_transfer(&token_id, &player1, refund_amount.into());
        self.internal_transfer(&token_id, &player2, refund_amount.into());
    }

    pub(crate) fn internal_stop_expired_game(&mut self, game_id: &GameId, looser: AccountId) {
        let mut game: Game = self.internal_get_game(&game_id);
        assert_eq!(
            game.game_state,
            GameState::Active,
            "Current game isn't active"
        );

        self.internal_update_stats(None, &looser, UpdateStatsAction::AddPenaltyGame, None, None);

        let (player1, player2) = self.internal_get_game_players(game_id);

        let winner = if looser == player1 {
            player2.clone()
        } else if looser == player2 {
            player1.clone()
        } else {
            panic!("Account @{} not in this game. GameId: {} ", looser, game_id)
        };

        let balance = self.internal_distribute_reward(game_id, Some(&winner));
        game.change_state(GameState::Finished);
        self.internal_update_game(game_id, &game);

        let game_to_store = GameLimitedView {
            game_result: views::GameResult::Win(winner),
            player1,
            player2,
            reward_or_tie_refund: GameDeposit {
                token_id: game.reward().token_id,
                balance,
            },
<<<<<<< HEAD
            tiles: game.to_tiles(),
=======
            tiles: game.board.to_tiles(),
>>>>>>> 3d84e3aa
            last_move: None,
        };
        self.internal_store_game(game_id, &game_to_store);
        assert_eq!(
            game.game_state,
            GameState::Finished,
            "Cannot stop. Game in progress"
        );
        self.games.remove(game_id);
    }

    pub(crate) fn is_account_exists(&self, account_id: &AccountId) -> bool {
        if let Some(_stats) = self.stats.get(account_id) {
            true
        } else {
            false
        }
    }

    pub(crate) fn internal_check_player_available(&mut self, account_id: &AccountId) {
        let has_games_started = self
            .games
            .iter()
            .any(|(_game_id, game)| game.contains_player_account_id(account_id));
        assert!(
            !has_games_started,
            "Player @{} already start another game",
            &account_id
        )
    }

    pub(crate) fn internal_add_referrer(&mut self, player_id: &AccountId, referrer_id: &AccountId) {
        if self.stats.get(player_id).is_none() && self.is_account_exists(referrer_id) {
            self.internal_update_stats(
                None,
                player_id,
                UpdateStatsAction::AddReferral,
                Some(referrer_id.clone()),
                None,
            );
            self.internal_update_stats(
                None,
                referrer_id,
                UpdateStatsAction::AddAffiliate,
                Some(player_id.clone()),
                None,
            );
            log!("Referrer {} added for {}", referrer_id, player_id);
        } else {
            log!("Referrer was not added")
        }
    }

    pub(crate) fn internal_get_game(&self, game_id: &GameId) -> Game {
        self.games.get(game_id).expect("Game not found")
    }

    pub(crate) fn internal_update_game(&mut self, game_id: &GameId, game: &Game) {
        self.games.insert(game_id, &game);
    }

    pub(crate) fn internal_get_game_players(&self, game_id: &GameId) -> (AccountId, AccountId) {
        let game = self.internal_get_game(game_id);
        game.get_player_accounts()
    }

    pub(crate) fn internal_get_game_reward(&self, game_id: &GameId) -> GameDeposit {
        let game = self.internal_get_game(game_id);
        game.reward()
    }

    pub(crate) fn get_stored_games_num(&self) -> u8 {
        return self.stored_games.len() as _;
    }

    pub(crate) fn internal_store_game(&mut self, game_id: &GameId, game: &GameLimitedView) {
        let current_games_stored = self.get_stored_games_num();
        if current_games_stored + 1 == self.max_stored_games {
            self.stored_games
                .remove(&(*game_id - current_games_stored as u64));
        }
        self.stored_games.insert(game_id, game);
    }
}<|MERGE_RESOLUTION|>--- conflicted
+++ resolved
@@ -14,13 +14,8 @@
     #[private]
     pub fn set_max_duration(&mut self, max_duration: u64) -> bool {
         validate_game_duration(max_duration);
-<<<<<<< HEAD
-        self.max_game_duration_sec = max_duration.into();
-        self.max_turn_duration_sec = self.max_game_duration_sec / MAX_NUM_TURNS;
-=======
         self.max_game_duration = max_duration.into();
         self.max_turn_duration = self.max_game_duration / MAX_NUM_TURNS;
->>>>>>> 3d84e3aa
         true
     }
 }
@@ -55,19 +50,11 @@
     }
 
     pub(crate) fn internal_ping_expired_players(&mut self, ts: u64) {
-<<<<<<< HEAD
-        let current_timestamp_sec = nano_to_sec(ts);
-        let expired_players: Vec<(AccountId, GameConfig)> = self
-            .available_players
-            .iter()
-            .filter(|(_, config)| current_timestamp_sec - config.created_at > MAX_TIME_TO_BE_AVAILABLE_SEC)
-=======
         let current_timestamp:Timestamp = nano_to_sec(ts);
         let expired_players: Vec<(AccountId, GameConfig)> = self
             .available_players
             .iter()
             .filter(|(_, config)| current_timestamp - config.created_at > MAX_TIME_TO_BE_AVAILABLE)
->>>>>>> 3d84e3aa
             .map(|(account_id, config)| (account_id.clone(), config))
             .collect();
         if !expired_players.is_empty() {
@@ -249,11 +236,7 @@
                 token_id: game.reward().token_id,
                 balance,
             },
-<<<<<<< HEAD
             tiles: game.to_tiles(),
-=======
-            tiles: game.board.to_tiles(),
->>>>>>> 3d84e3aa
             last_move: None,
         };
         self.internal_store_game(game_id, &game_to_store);
