use std::fs::create_dir;

use near_sdk::{
    AccountId, Balance, BorshStorageKey, Gas, Duration, PanicOnDefault,
    Promise, PromiseOrValue, PromiseResult, assert_one_yocto, Timestamp
};
use near_sdk::{
    env, ext_contract, log, near_bindgen, ONE_YOCTO, require
};
use near_sdk::json_types::U128;
use near_sdk::borsh::{self, BorshSerialize, BorshDeserialize};
use near_sdk::serde::{Serialize, Deserialize};
use near_sdk::collections::{UnorderedMap, UnorderedSet};
use stats::UserPenalties;
use views::{GameLimitedView};

mod callbacks;
mod config;
mod game;
mod game_config;
mod internal;
mod player;
mod stats;
mod token_receiver;
mod views;
mod utils;

use crate::config::*;
use crate::game::*;
use crate::game_config::*;
use crate::player::*;
use crate::stats::*;
use crate::token_receiver::*;
use crate::utils::*;
use crate::views::GameResult;

#[derive(BorshSerialize, BorshStorageKey)]
pub enum StorageKey {
    Games,
    StoredGames,
    GameBoard {game_id: GameId},
    Players,
    /* * */
    Stats,
    Affiliates {account_id : AccountId},
    TotalRewards {account_id : AccountId},
    TotalAffiliateRewards {account_id : AccountId},
    PlayerAvailability,
}

#[derive(BorshSerialize, BorshDeserialize)]
pub struct PlayerAvailability {
    /// unix timestamp in seconds
<<<<<<< HEAD
    available_from: u64, 
    /// unix timestamp in seconds
    available_to: u64,
=======
    available_from: Timestamp, 
    /// unix timestamp in seconds
    available_to: Timestamp,
>>>>>>> 3d84e3aa
}

#[near_bindgen]
#[derive(BorshSerialize, BorshDeserialize, PanicOnDefault)]
pub struct Contract {
    cheddar: AccountId,
    min_deposit: Balance,
    games: UnorderedMap<GameId, Game>,
    available_players: UnorderedMap<AccountId, GameConfig>,
    /* * */
    stats: UnorderedMap<AccountId, Stats>,
    /// `GameId` which will be set for next created `Game`
    next_game_id: GameId,
    /// service fee percentage in BASIS_P (see `config.rs`)
    service_fee: u16,
    /// max expected game duration in seconds (see `config.rs`)
<<<<<<< HEAD
    max_game_duration_sec: u64,
=======
    max_game_duration: u64,
>>>>>>> 3d84e3aa
    /// referrer fee percentage from service_fee_percentage in BASIS_P (see `config.rs`)
    referrer_fee_share: u16,
    /// system updates
    pub last_update_timestamp: Timestamp,
    /// max expected turn duration in seconds (max_game_duration / max possible turns num)
<<<<<<< HEAD
    max_turn_duration_sec: Duration,
=======
    max_turn_duration: Duration,
>>>>>>> 3d84e3aa
    /// storage for printing results
    pub max_stored_games: u8,
    pub stored_games: UnorderedMap<GameId, GameLimitedView>,
    pub player_availability: UnorderedMap<AccountId, PlayerAvailability>,
}
#[near_bindgen]
impl Contract {
    #[init]
    /// @cheddar: the cheddart token account address
    pub fn new(cheddar: AccountId, min_deposit: Balance, config: Option<Config>) -> Self {
        let config = config.unwrap_or(Config {
            fee: MAX_FEES,
            referrer_fee_share: 500, // 5%
            max_game_duration: MAX_GAME_DURATION,
            max_stored_games:    50
        });
        let min_min_deposit = MIN_DEPOSIT_CHEDDAR;
        assert!(min_deposit >= min_min_deposit, "min_deposit must be at least {}", min_min_deposit);
        Self {
            cheddar,
            min_deposit,
            games: UnorderedMap::new(StorageKey::Games),
            available_players: UnorderedMap::new(StorageKey::Players),
            stats: UnorderedMap::new(StorageKey::Stats),
            next_game_id: 0,
            service_fee: config.fee,
<<<<<<< HEAD
            max_game_duration_sec: config.max_game_duration_sec,
            referrer_fee_share: config.referrer_fee_share,
            last_update_timestamp: 0,
            max_turn_duration_sec: 2*60,
=======
            max_game_duration: config.max_game_duration,
            referrer_fee_share: config.referrer_fee_share,
            last_update_timestamp: 0,
            max_turn_duration: 2*60,
>>>>>>> 3d84e3aa
            max_stored_games: config.max_stored_games,
            stored_games: UnorderedMap::new(StorageKey::StoredGames),
            player_availability: UnorderedMap::new(StorageKey::PlayerAvailability)
        }
    }

    /// Make player available only with CHEDDAR deposits
    #[payable]
    pub fn make_available(
        &mut self,
        game_config: Option<GameConfigNear>,
<<<<<<< HEAD
        available_for: u64,
=======
        available_for: Duration,
>>>>>>> 3d84e3aa
    ) {
        let cur_timestamp = env::block_timestamp();
        // checkpoint
        self.internal_ping_expired_players(cur_timestamp);

        let account_id: &AccountId = &env::predecessor_account_id();
        assert!(self.available_players.get(account_id).is_none(), "Already in the waiting list the list");

        let deposit: Balance = env::attached_deposit();
        assert!(deposit >= MIN_DEPOSIT_CHEDDAR, "Deposit is too small. Attached: {}, Required: {}", deposit, MIN_DEPOSIT_CHEDDAR);

        let (opponent_id, referrer_id) = if let Some(game_config) = game_config {
            (game_config.opponent_id, game_config.referrer_id.clone())
        } else {
            (None, None)
        };
<<<<<<< HEAD
=======

        assert!(available_for >= MIN_AVAILABLE_FOR && available_for <= MAX_AVAILABLE_FOR, "available_for is out of range. Passed: {}, MIN_AVAILABLE_FOR: {}, MAX_AVAILABLE_FOR: {}", available_for, MIN_AVAILABLE_FOR, MAX_AVAILABLE_FOR);
>>>>>>> 3d84e3aa
        self.available_players.insert(account_id,
            &GameConfig {
                token_id: AccountId::new_unchecked("near".into()),
                deposit,
                opponent_id,
                referrer_id: referrer_id.clone(),
                created_at: nano_to_sec(cur_timestamp),
            }
        );
        self.player_availability.insert(account_id, &PlayerAvailability { available_from: nano_to_sec(cur_timestamp), available_to: nano_to_sec(cur_timestamp) + available_for});
        
        self.internal_check_player_available(&account_id);

        if let Some(referrer_id) = referrer_id {
            self.internal_add_referrer( &account_id, &referrer_id);
        }
    }

    #[payable]
    pub fn make_unavailable(&mut self) {
        assert_one_yocto();
        let account_id = env::predecessor_account_id();
        match self.available_players.get(&account_id) {
            Some(config) => {
                // refund players deposit
                let token_id = config.token_id.clone();
                self.available_players.remove(&account_id);

                self.internal_transfer(&token_id, &account_id, config.deposit.into())
                    .then(Self::ext(env::current_account_id())
                    .with_static_gas(CALLBACK_GAS)
                    .transfer_deposit_callback(account_id, &config)
                );
            },
            None => () // skip
        }
    }

    pub fn start_game(&mut self, player_2_id: AccountId) -> GameId {
        if let Some(player_2_config) = self.available_players.get(&player_2_id) {
            // Check is game initiator (predecessor) player available to play as well
            let player_1_id = env::predecessor_account_id();
            assert_ne!(player_1_id.clone(), player_2_id.clone(), "you can't play with yourself");

            // Get predecessor's available deposit
            let player_1_config = self.internal_get_available_player(&player_1_id);
            let player_1_config_token = player_1_config.token_id;
            let player_1_deposit = player_1_config.deposit;

            self.internal_check_player_available(&player_1_id);

            // we can't play in parallel with someone else?
            if let Some(player_id) = player_2_config.opponent_id {
                assert_eq!(player_id, player_1_id, "Wrong account");
            }

            // Deposits from two players must be equal
            assert_eq!(
                player_1_deposit, 
                player_2_config.deposit, 
                "Mismatched deposits for players! You: {}, Opponent {}",
                player_1_deposit,
                player_2_config.deposit
            );

            let game_id = self.next_game_id;
            let token_id = player_2_config.token_id;

            assert_eq!(token_id, player_1_config_token, "Mismatch deposit token! Both players have to deposit the same token to play the game");
            // deposit * 2
            let balance = match player_2_config.deposit.checked_mul(2) {
                Some(value) => value,
                None => panic!("multiplication overflow, too big deposit amount"),
            };

            let reward = GameDeposit {
                token_id: token_id.clone(),
                balance: balance.into()
            };
            log!("game reward:{} in token {:?} ", balance, token_id.clone());
            
            let seed = near_sdk::env::random_seed();
            let (first_player, second_player) = match seed[0] % 2 {
                0 => (player_2_id.clone(), player_1_id.clone()),
                _ => (player_1_id.clone(), player_2_id.clone())
            };
            let mut game = Game::create_game(game_id, first_player, second_player, reward);
            game.change_state(GameState::Active);
            self.games.insert(&game_id, &game);

            self.next_game_id += 1;
            self.available_players.remove(&player_1_id);
            self.available_players.remove(&player_2_id);

            if let Some(referrer_id) = player_1_config.referrer_id {
                self.internal_add_referrer(&player_1_id, &referrer_id);
            }
            if let Some(referrer_id) = player_2_config.referrer_id {
                self.internal_add_referrer(&player_2_id, &referrer_id);
            }

            self.internal_update_stats(Some(&token_id), &player_1_id, UpdateStatsAction::AddPlayedGame, None, None);
            self.internal_update_stats(Some(&token_id), &player_2_id, UpdateStatsAction::AddPlayedGame, None, None);
            game_id
        } else {
            panic!("Your opponent is not ready");
        }
    }
    /// returns (coords, piece, game_result, last_turn_timestamp)
    pub fn get_last_move(&self, game_id: &GameId) -> (Option<Coords>, Piece, Option<GameResult>, Option<Timestamp>){
        let stored_game = self.stored_games.get(game_id);
        if let Some(game) = stored_game {
            if game.last_move.is_none() {
                return (None, Piece::X, Some(game.game_result), None);
            }
            let (coords, piece) = game.last_move.unwrap();
            return (Some(coords), piece, Some(game.game_result), None);
        } else {
        let game = self.internal_get_game(game_id);
        let game_result = game.get_winner();
<<<<<<< HEAD
        return (game.get_last_move(), game.current_piece.other(), game_result, Some(game.last_turn_timestamp));
    }
    }
    fn get_game_result(&self, winner_piece: Option<Winner>, game_id: &GameId) -> Option<GameResult> {
        if winner_piece.is_none() {
            return None;
        }
        let game = self.get_game(game_id);
        return match winner_piece.unwrap() {
            Winner::O => Some(GameResult::Win(game.player1)),
            Winner::X => Some(GameResult::Win(game.player2)),
            Winner::Tie => Some(GameResult::Tie)
        }
=======
        return (game.board.get_last_move(), game.current_piece.other(), game_result, Some(game.last_turn_timestamp));
    }
>>>>>>> 3d84e3aa
    }

    pub fn make_move(&mut self, game_id: &GameId, coords: Coords) -> Option<GameResult> {
        let cur_timestamp: Duration = nano_to_sec(env::block_timestamp()) as Duration;
        //checkpoint
        self.internal_ping_expired_games(cur_timestamp);

        let mut game = self.internal_get_game(game_id);

        assert_eq!(env::predecessor_account_id(), game.current_player_account_id(), "not your turn");
        assert_eq!(game.game_state, GameState::Active, "Current game isn't active");
        match game.check_move(&coords) {
            Ok(_) => {
                // fill board tile with current player piece
                game.board.insert(&coords, &game.current_piece);
                // set the last move 
                game.last_move = Some(coords.clone());
                // switch piece to other one
                game.current_piece = game.current_piece.other();
                game.current_piece = game.current_piece;
                // switch player
                game.current_player_index = 1 - game.current_player_index;
                game.update_winner(&coords);
                if let Some(winner) = game.winner.clone() {
                    // change game state to Finished
                    game.change_state(GameState::Finished);
                    self.internal_update_game(game_id, &game);
                    // get winner account, if there is Tie - refund to both players
                    // with crop service fee amount from it
                    let winner_account:Option<&AccountId> = match winner {
                        game::Winner::X => game.get_player_acc_by_piece(Piece::X),
                        game::Winner::O => game.get_player_acc_by_piece(Piece::O),
                        game::Winner::Tie => None,
                    };
               
                    let balance = if winner_account.is_some() {
                        // SOME WINNER
                        log!("\nGame over! {} won!", winner_account.unwrap());
                        self.internal_distribute_reward(game_id, winner_account)
                    } else {
                        // TIE
                        log!("\nGame over! Tie!");
                        self.internal_distribute_reward(game_id, None)
                    };

                    let game_result = match winner_account {
                        Some(winner) => GameResult::Win(winner.clone()),
                        None => GameResult::Tie,
                    };

                    let (player1, player2) = game.get_player_accounts();

                    let game_to_store = GameLimitedView{
                        game_result,
                        player1,
                        player2,
                        reward_or_tie_refund: GameDeposit {
                            token_id: game.reward().token_id,
                            balance
                        },
<<<<<<< HEAD
                        tiles: game.to_tiles(),
=======
                        tiles: game.board.to_tiles(),
>>>>>>> 3d84e3aa
                        last_move: Some((coords, game.current_piece.other())),
                    };

                    self.internal_store_game(game_id, &game_to_store);
                    assert_eq!(
                        game.game_state,
                        GameState::Finished,
                        "Cannot stop. Game in progress"
                    );
<<<<<<< HEAD
                    let game_result = self.get_game_result(game.winner, game_id);
=======
                    let game_result = game.get_winner();
>>>>>>> 3d84e3aa

                    self.games.remove(game_id);
                    
                    return game_result;
                };
            },
            Err(e) => match e {
                MoveError::GameOver => panic!("Game is finished"),
                MoveError::InvalidPosition { row, col } => panic!(
                    "Provided position is invalid: row: {} col: {}", row, col),
                MoveError::TileFilled { other_piece, row, col } => panic!(
                    "The tile row: {} col: {} already contained another piece: {:?}", row, col, other_piece
                ),
            },
        }
        if game.game_state == GameState::Active {

            game.total_turns += 1;
            // previous turn timestamp
            let previous_turn_timestamp = game.last_turn_timestamp;
            // this turn timestamp
            game.last_turn_timestamp = cur_timestamp;
            // this game duration 
<<<<<<< HEAD
            game.current_duration_sec = cur_timestamp - game.initiated_at;
=======
            game.duration = cur_timestamp - game.initiated_at;
>>>>>>> 3d84e3aa

            if previous_turn_timestamp == 0 {
                if cur_timestamp - game.initiated_at > self.max_turn_duration_sec {
                    log!("Turn duration expired. Required:{} Current:{} ", self.max_turn_duration_sec, cur_timestamp - game.initiated_at);
                    // looser - current player
                    self.internal_stop_expired_game(game_id, env::predecessor_account_id());
<<<<<<< HEAD
                    return self.get_game_result(game.winner, game_id);
                } else {
                    self.internal_update_game(game_id, &game);
                    return self.get_game_result(game.winner, game_id);
=======
                    return game.get_winner();
                } else {
                    self.internal_update_game(game_id, &game);
                    return game.get_winner();
>>>>>>> 3d84e3aa
                }
            }

            // expired turn time scenario - too long movement from current player
            if game.last_turn_timestamp - previous_turn_timestamp > self.max_turn_duration_sec {
                log!("Turn duration expired. Required:{} Current:{} ", self.max_turn_duration_sec, game.last_turn_timestamp - previous_turn_timestamp);
                // looser - current player
                self.internal_stop_expired_game(game_id, env::predecessor_account_id());
<<<<<<< HEAD
                return self.get_game_result(game.winner, game_id);
            };

            if game.current_duration_sec <= self.max_game_duration_sec {
                self.internal_update_game(game_id, &game);
                return self.get_game_result(game.winner, game_id);
            } else {
                log!("Game duration expired. Required:{} Current:{} ", self.max_game_duration_sec, game.current_duration_sec);
                // looser - current player
                self.internal_stop_expired_game(game_id, env::predecessor_account_id());
                return self.get_game_result(game.winner, game_id);
=======
                return game.get_winner();
            };

            if game.duration <= self.max_game_duration {
                self.internal_update_game(game_id, &game);
                return game.get_winner();
            } else {
                log!("Game duration expired. Required:{} Current:{} ", self.max_game_duration, game.duration);
                // looser - current player
                self.internal_stop_expired_game(game_id, env::predecessor_account_id());
                return game.get_winner();
>>>>>>> 3d84e3aa
            }
        } else {
            panic!("Something wrong with game id: {} state", game_id)
        }

    }

    #[payable]
    pub fn give_up(&mut self, game_id: &GameId) -> Option<GameResult>{
        assert_one_yocto();
        let mut game: Game = self.internal_get_game(&game_id);
        assert_eq!(game.game_state, GameState::Active, "Current game isn't active");
        
        let account_id = env::predecessor_account_id();

        let (player1, player2) = self.internal_get_game_players(game_id);
        
        let winner = if account_id == player1{
            player2.clone()
        } else if account_id == player2 {
            player1.clone()
        } else {
            panic!("You are not in this game. GameId: {} ", game_id)
        };

        let balance = self.internal_distribute_reward(game_id, Some(&winner));
        game.change_state(GameState::Finished);
        self.internal_update_game(game_id, &game);

<<<<<<< HEAD
        let last_move;

        if game.last_move.is_some() {
            let last_move_piece = game.board.get(&game.last_move.clone().unwrap());
            last_move = Some((game.last_move.clone().unwrap(), last_move_piece.unwrap()))
        } else {
            last_move = None;
        }

        let game_to_store = GameLimitedView{
            game_result: GameResult::Win(winner),
            player1,
            player2,
            reward_or_tie_refund: GameDeposit {
                token_id: game.reward().token_id,
                balance
            },
            tiles: game.to_tiles(),
            last_move: last_move
        };

        self.internal_store_game(game_id, &game_to_store);
        assert_eq!(
            game.game_state,
            GameState::Finished,
            "Cannot stop. Game in progress"
        );
        self.games.remove(game_id);
        return Some(game_to_store.game_result)
=======
        assert_eq!(
            game.game_state,
            GameState::Finished,
            "Cannot stop. Game in progress"
        );

        return self.store_game(game_id, &winner, &game.get_opponent(&winner), balance);
>>>>>>> 3d84e3aa
    }

    pub fn claim_timeout_win(&mut self, game_id: &GameId) -> Option<GameResult> {
        let game: Game = self.internal_get_game(&game_id);
        let player = env::predecessor_account_id();
        if game.claim_timeout_win(&player) == false {
            log!("can't claim the win, timeout didn't pass");
            return None;
        }
        let looser = game.get_opponent(&player);
        let balance = self.internal_distribute_reward(game_id, Some(&player));
<<<<<<< HEAD
        let last_move;

        if game.last_move.is_some() {
            let board_last_move = game.last_move.clone().unwrap();
            let last_move_piece = game.board.get(&board_last_move);
            last_move = Some((board_last_move, last_move_piece.unwrap()))
        } else {
            last_move = None;
        }
=======

        return self.store_game(game_id, &player, &looser, balance)
    }

    pub fn store_game(&mut self, game_id: &GameId, winner: &AccountId, looser: &AccountId, balance: U128) -> Option<GameResult> {
        let game: Game = self.internal_get_game(&game_id);
        let last_move = game.board.last_move.clone().map(|coords|  {
          let piece = game.board.tiles.get(&coords).unwrap();
          return (coords, piece);
        });

>>>>>>> 3d84e3aa
        self.games.remove(game_id);
        let game_to_store = GameLimitedView{
            game_result: GameResult::Win(winner.clone()),
            player1: winner.clone(),
            player2: looser.clone(),
            reward_or_tie_refund: GameDeposit {
                token_id: game.reward().token_id,
                balance
            },
<<<<<<< HEAD
            tiles: game.to_tiles(),
=======
            tiles: game.board.to_tiles(),
>>>>>>> 3d84e3aa
            last_move: last_move
        };
        self.internal_store_game(game_id, &game_to_store);
        return Some(game_to_store.game_result);
    }
    
    #[private]
    pub fn update_fee(&mut self,  fee: u16) {
        assert!(fee <= MAX_FEES, "fees must be in range 0..500 which corresponds to 0..5%");
        self.service_fee = fee;
    }
}

#[cfg(test)]
mod tests {
    use near_contract_standards::fungible_token::receiver::FungibleTokenReceiver;
    use near_sdk::test_utils::VMContextBuilder;
    use near_sdk::{testing_env, Balance, ONE_NEAR};
    use crate::views::{GameView, Tiles};

    use super::*;
    const MIN_GAME_DURATION: u32 = 25 * 60;
    const ONE_CHEDDAR:Balance = ONE_NEAR;
    const MIN_FEES: u32 = 0;

    fn user() -> AccountId {
        "user".parse().unwrap()
    }
    fn opponent() -> AccountId {
        "opponent.near".parse().unwrap()
    }
    fn referrer() -> AccountId {
        "referrer.near".parse().unwrap()
    }
    fn acc_cheddar() -> AccountId {
        "cheddar".parse().unwrap()
    }
    fn near() -> AccountId {
        "near".parse().unwrap()
    }

    fn setup_contract(
        predecessor: AccountId,
        service_fee_percentage: Option<u32>,
        referrer_fee: Option<u32>,
        max_game_duration_sec: Option<u32>
    ) -> (VMContextBuilder, Contract) {
        let mut context = VMContextBuilder::new();
        testing_env!(context.build());
        let config = if service_fee_percentage.is_none() && max_game_duration_sec.is_none() && referrer_fee.is_none(){
            None
        } else {
            Some(Config {
                fee: service_fee_percentage.unwrap() as u16,
                referrer_fee_share: referrer_fee.unwrap_or((BASIS_P / 2) as u32) as u16,
                max_game_duration: max_game_duration_sec.unwrap() as u64,
                max_stored_games: 50u8
            })
        };

        let contract = Contract::new(
            acc_cheddar(),
            MIN_DEPOSIT_CHEDDAR,
            config
        );
        testing_env!(context
            .predecessor_account_id(predecessor.clone())
            .signer_account_id(predecessor.clone())
            .build());
        (context, contract)
    }

    fn make_available_near(
        ctx: &mut VMContextBuilder,
        ctr: &mut Contract,
        user: &AccountId,
        amount: Balance,
        opponent_id: Option<AccountId>, 
        referrer_id: Option<AccountId> ,
<<<<<<< HEAD
        available_for: u64
=======
        available_for: Duration
>>>>>>> 3d84e3aa
    ) {
        testing_env!(ctx
            .attached_deposit(amount)
            .predecessor_account_id(user.clone())
            .signer_account_id(user.clone())
            .build());
        ctr.make_available(Some(GameConfigNear { 
            opponent_id, 
            referrer_id 
        }), available_for);
    }

    fn make_available_ft(
        ctx: &mut VMContextBuilder,
        ctr: &mut Contract,
        user: &AccountId,
        amount: Balance,
        msg: String
    ) {
        testing_env!(ctx
            .attached_deposit(ONE_YOCTO)
            .predecessor_account_id(acc_cheddar().clone())
            .signer_account_id(user.clone())
            .build());
        ctr.ft_on_transfer(user.clone(), U128(amount), msg);
    }

    fn make_unavailable(
        ctx: &mut VMContextBuilder,
        ctr: &mut Contract,
        user: &AccountId,
    ) {
        testing_env!(ctx
            .attached_deposit(ONE_YOCTO)
            .predecessor_account_id(user.clone())
            .signer_account_id(user.clone())
            .build());
        ctr.make_unavailable();
    }

    fn start_game(
        ctx: &mut VMContextBuilder,
        ctr: &mut Contract,
        user: &AccountId,
        opponent: &AccountId,
    ) -> GameId {
        testing_env!(ctx
            .predecessor_account_id(user.clone())
            .build());
        ctr.start_game(opponent.clone())
    }

    fn make_move(
        ctx: &mut VMContextBuilder,
        ctr: &mut Contract,
        user: &AccountId,
        game_id: &GameId,
        row: u8,
        col: u8
    ) -> Option<GameResult> {
        testing_env!(ctx
            .predecessor_account_id(user.clone())
            .build());
        ctr.make_move(game_id, Coords{y: row, x: col})
    }
    fn get_last_move(
        ctx: &mut VMContextBuilder,
        ctr: &mut Contract,
        user: &AccountId,
        game_id: &GameId,
    ) -> (Option<Coords>, Piece) {
        testing_env!(ctx
            .predecessor_account_id(user.clone())
            .build());
        let (coords, piece ,_, _) = ctr.get_last_move(game_id);
        return (coords, piece);
    }

    /// This function is used to print out the board in a human readable way
    fn print_tiles(tiles: &Tiles) {
        // The result of this function will be something like the following:
        //   A B C
        // 1 x ▢ ▢
        // 2 ▢ ▢ o
        // 3 ▢ ▢ ▢
        let mut matrix: [[Option<Piece>; BOARD_SIZE as usize]; BOARD_SIZE as usize] =
            Default::default();
        for tile in tiles.x_coords.iter() {
            matrix[tile.y as usize][tile.x as usize] = Some(Piece::X);
        }
        for tile in tiles.o_coords.iter() {
            matrix[tile.y as usize][tile.x as usize] = Some(Piece::O);
        }
        print!("  ");
        for j in 0..matrix[0].len() as u8 {
            // `b'A'` produces the ASCII character code for the letter A (i.e. 65)
            print!(" {}", (b'A' + j) as char);
        }
        // This prints the final newline after the row of column letters
        println!();
        for (i, row) in matrix.iter().enumerate() {
            // We print the row number with a space in front of it
            print!(" {}", i + 1);
            for tile in row {
                print!(" {}", match *tile {
                    Some(Piece::X) => "x",
                    Some(Piece::O) => "o",
                    None => "\u{25A2}", // empty tile pretty print "▢"
                });
            }
            println!();
        }
        println!();
    }

    fn game_basics() -> Result<(VMContextBuilder, Contract), std::io::Error> {
        let (mut ctx, mut ctr) = setup_contract(user(), Some(MIN_FEES), None,  Some(MIN_GAME_DURATION)); // HERE
        assert!(ctr.get_available_players().is_empty());

        let gc1 = GameConfigArgs { 
            opponent_id: Some(opponent()), 
            referrer_id: Some(referrer()) 
        };
        let msg1 = near_sdk::serde_json::to_string(&gc1).expect("err serialize");
        let gc2 = GameConfigArgs { 
            opponent_id: Some(user()), 
            referrer_id: None 
        };
        let msg2 = near_sdk::serde_json::to_string(&gc2).expect("err serialize");
        make_available_ft(&mut ctx, &mut ctr, &user(), ONE_CHEDDAR, msg1);
        make_available_ft(&mut ctx, &mut ctr, &opponent(), ONE_CHEDDAR, msg2);
        assert_eq!(ctr.get_available_players(), Vec::<(AccountId, GameConfigView)>::from([
            (user(), GameConfigView { 
                token_id: acc_cheddar(), 
                deposit: U128(ONE_CHEDDAR), 
                opponent_id: Some(opponent()), 
                referrer_id: Some(referrer()),
                created_at: 0
            }),
            (opponent(), GameConfigView { 
                token_id: acc_cheddar(), 
                deposit: U128(ONE_CHEDDAR), 
                opponent_id: Some(user()), 
                referrer_id: None,
                created_at: 0
            }),
        ]));

        let user2 = "user2".parse().unwrap();
        let opponent2 = "opponent2".parse().unwrap();

<<<<<<< HEAD
        make_available_near(&mut ctx, &mut ctr, &user2, ONE_NEAR, None, None, AVAILABLE_FOR_DEFAULT_SEC);
        make_available_near(&mut ctx, &mut ctr, &opponent2, ONE_NEAR, None, None, AVAILABLE_FOR_DEFAULT_SEC);
=======
        make_available_near(&mut ctx, &mut ctr, &user2, ONE_NEAR, None, None, AVAILABLE_FOR_DEFAULT);
        make_available_near(&mut ctx, &mut ctr, &opponent2, ONE_NEAR, None, None, AVAILABLE_FOR_DEFAULT);
>>>>>>> 3d84e3aa

        let game_id_cheddar = start_game(&mut ctx, &mut ctr, &user(), &opponent());
        let game_id_near = start_game(&mut ctx, &mut ctr, &user2, &opponent2);
        
        let game_cheddar = ctr.internal_get_game(&game_id_cheddar);
        let game_near = ctr.internal_get_game(&game_id_near);
        // cheddar
        let _player_1_c = game_cheddar.current_player_account_id().clone();
        let player_2_c = game_cheddar.next_player_account_id().clone();
        // near
        let player_1_n = game_near.current_player_account_id().clone();
        let player_2_n = game_near.next_player_account_id().clone();

        assert!(ctr.get_active_games().contains(&(game_id_cheddar, GameView::from(&game_cheddar))));
        assert!(ctr.get_active_games().contains(&(game_id_near, GameView::from(&game_near))));

        // near game
        // 600000000000
        // 600000000000

        make_move(&mut ctx, &mut ctr, &player_1_n, &game_id_near, 0, 1);
        make_move(&mut ctx, &mut ctr, &player_2_n, &game_id_near, 0, 0);
        make_move(&mut ctx, &mut ctr, &player_1_n, &game_id_near, 1, 1);
        make_move(&mut ctx, &mut ctr, &player_2_n, &game_id_near, 2, 2);
        make_move(&mut ctx, &mut ctr, &player_1_n, &game_id_near, 0, 2);
        make_move(&mut ctx, &mut ctr, &player_2_n, &game_id_near, 2, 0);
        make_move(&mut ctx, &mut ctr, &player_1_n, &game_id_near, 2, 1);


        let player_1_stats = ctr.get_stats(&opponent2);
        let player_2_stats = ctr.get_stats(&user2);
        println!("{:#?}", player_1_stats);
        println!("{:#?}", player_2_stats);
        //todo
        // assert!(
        //     player_1_stats.games_played == player_2_stats.games_played
        // );
        // assert!(
        //     player_2_stats.victories_num == 0 && player_1_stats.victories_num == 1
        // );   
        // assert_eq!(
        //     player_1_stats.total_reward.clone(), Vec::from([
        //         (
        //             "near".parse().unwrap(), 
        //             (2 * ONE_NEAR - ((2 * ONE_NEAR / BASIS_P as u128 )* MIN_FEES as u128))
        //         )
        //     ])
        // );
        // assert!(player_2_stats.total_reward.is_empty());

        testing_env!(ctx
            .predecessor_account_id(player_2_c)
<<<<<<< HEAD
            .block_timestamp(sec_to_nano(ctr.max_game_duration_sec) + 1)
=======
            .block_timestamp(sec_to_nano(ctr.max_game_duration) + 1)
>>>>>>> 3d84e3aa
            .attached_deposit(ONE_YOCTO)
            .build()
        );

        ctr.claim_timeout_win(&game_id_cheddar);
        Ok((ctx, ctr))
    }

    #[test]
    fn test_near_deposit() {
        let (mut ctx, mut ctr) = setup_contract(user(), Some(MIN_FEES), None,  Some(MIN_GAME_DURATION));
        assert!(ctr.get_available_players().is_empty());
<<<<<<< HEAD
        make_available_near(&mut ctx, &mut ctr, &user(), ONE_NEAR, None, Some(referrer()), AVAILABLE_FOR_DEFAULT_SEC);
        make_available_near(&mut ctx, &mut ctr, &opponent(), ONE_NEAR, Some(user()), None, AVAILABLE_FOR_DEFAULT_SEC);
=======
        make_available_near(&mut ctx, &mut ctr, &user(), ONE_NEAR, None, Some(referrer()), AVAILABLE_FOR_DEFAULT);
        make_available_near(&mut ctx, &mut ctr, &opponent(), ONE_NEAR, Some(user()), None, AVAILABLE_FOR_DEFAULT);
>>>>>>> 3d84e3aa
    }

    #[test]
    fn make_available_unavailable_near() {
        let (mut ctx, mut ctr) = setup_contract(user(), Some(MIN_FEES), None,  Some(MIN_GAME_DURATION));
        assert!(ctr.get_available_players().is_empty());
<<<<<<< HEAD
        make_available_near(&mut ctx, &mut ctr, &user(), ONE_NEAR, None, Some(referrer()), AVAILABLE_FOR_DEFAULT_SEC);
        make_available_near(&mut ctx, &mut ctr, &opponent(), ONE_NEAR, Some(user()), None, AVAILABLE_FOR_DEFAULT_SEC);
=======
        make_available_near(&mut ctx, &mut ctr, &user(), ONE_NEAR, None, Some(referrer()), AVAILABLE_FOR_DEFAULT);
        make_available_near(&mut ctx, &mut ctr, &opponent(), ONE_NEAR, Some(user()), None, AVAILABLE_FOR_DEFAULT);
>>>>>>> 3d84e3aa
        assert_eq!(ctr.get_available_players(), Vec::<(AccountId, GameConfigView)>::from([
            (user(), GameConfigView { 
                token_id: near(), 
                deposit: U128(ONE_NEAR), 
                opponent_id: None, 
                referrer_id: Some(referrer()),
                created_at: 0
            }),
            (opponent(), GameConfigView { 
                token_id: near(), 
                deposit: U128(ONE_NEAR), 
                opponent_id: Some(user()), 
                referrer_id: None,
                created_at: 0
            }),
        ]));
        make_unavailable(&mut ctx, &mut ctr, &user());
        make_unavailable(&mut ctx, &mut ctr, &opponent());
        assert!(ctr.get_available_players().is_empty());
    }
    #[test]
    fn test_make_available_unavailable() {
        let (mut ctx, mut ctr) = setup_contract(user(), Some(MIN_FEES), None,  Some(MIN_GAME_DURATION));
        assert!(ctr.get_available_players().is_empty());
        let gc1 = GameConfigArgs { 
            opponent_id: Some(opponent()), 
            referrer_id: Some(referrer()) 
        };
        let msg1 = near_sdk::serde_json::to_string(&gc1).expect("err serialize");
        let gc2 = GameConfigArgs { 
            opponent_id: Some(user()), 
            referrer_id: None 
        };
        let msg2 = near_sdk::serde_json::to_string(&gc2).expect("err serialize");
        make_available_ft(&mut ctx, &mut ctr, &user(), ONE_CHEDDAR, msg1);
        make_available_ft(&mut ctx, &mut ctr, &opponent(), ONE_CHEDDAR, msg2);
        assert_eq!(ctr.get_available_players(), Vec::<(AccountId, GameConfigView)>::from([
            (user(), GameConfigView { 
                token_id: acc_cheddar(), 
                deposit: U128(ONE_CHEDDAR), 
                opponent_id: Some(opponent()), 
                referrer_id: Some(referrer()),
                created_at: 0
            }),
            (opponent(), GameConfigView { 
                token_id: acc_cheddar(), 
                deposit: U128(ONE_CHEDDAR), 
                opponent_id: Some(user()), 
                referrer_id: None,
                created_at: 0
            }),
        ]));
        make_unavailable(&mut ctx, &mut ctr, &user());
        make_unavailable(&mut ctx, &mut ctr, &opponent());
        assert!(ctr.get_available_players().is_empty());
    }
    #[test]
    #[should_panic(expected="Mismatch deposit token! Both players have to deposit the same token to play the game")]
    fn start_game_diff_tokens() {
        let (mut ctx, mut ctr) = setup_contract(user(), Some(MIN_FEES), None,  Some(MIN_GAME_DURATION));
        assert!(ctr.get_available_players().is_empty());
        let gc1 = GameConfigArgs { 
            opponent_id: Some(opponent()), 
            referrer_id: Some(referrer()) 
        };
        let msg1 = near_sdk::serde_json::to_string(&gc1).expect("err serialize");

        make_available_ft(&mut ctx, &mut ctr, &user(), ONE_CHEDDAR, msg1);
<<<<<<< HEAD
        make_available_near(&mut ctx, &mut ctr, &opponent(), ONE_CHEDDAR, None, None, AVAILABLE_FOR_DEFAULT_SEC);
=======
        make_available_near(&mut ctx, &mut ctr, &opponent(), ONE_CHEDDAR, None, None, AVAILABLE_FOR_DEFAULT);
>>>>>>> 3d84e3aa
        start_game(&mut ctx, &mut ctr, &user(), &opponent());
    }
    #[test]
    fn test_give_up() {
        let (mut ctx, mut ctr) = setup_contract(user(), Some(MIN_FEES), None,  Some(MIN_GAME_DURATION));
        assert!(ctr.get_available_players().is_empty());
        let gc1 = GameConfigArgs { 
            opponent_id: Some(opponent()), 
            referrer_id: Some(referrer()) 
        };
        let msg1 = near_sdk::serde_json::to_string(&gc1).expect("err serialize");
        let gc2 = GameConfigArgs { 
            opponent_id: Some(user()), 
            referrer_id: None 
        };
        let msg2 = near_sdk::serde_json::to_string(&gc2).expect("err serialize");
        make_available_ft(&mut ctx, &mut ctr, &user(), ONE_CHEDDAR, msg1);
        make_available_ft(&mut ctx, &mut ctr, &opponent(), ONE_CHEDDAR, msg2);
        assert_eq!(ctr.get_available_players(), Vec::<(AccountId, GameConfigView)>::from([
            (user(), GameConfigView { 
                token_id: acc_cheddar(), 
                deposit: U128(ONE_CHEDDAR), 
                opponent_id: Some(opponent()), 
                referrer_id: Some(referrer()),
                created_at: 0 
            }),
            (opponent(), GameConfigView { 
                token_id: acc_cheddar(), 
                deposit: U128(ONE_CHEDDAR), 
                opponent_id: Some(user()), 
                referrer_id: None,
                created_at: 0 
            }),
        ]));
        testing_env!(ctx
            .attached_deposit(ONE_YOCTO)
            .predecessor_account_id(user().clone())
            .build());
        let game_id = start_game(&mut ctx, &mut ctr, &user(), &opponent());
        ctr.give_up(&game_id);
        let player_1_stats = ctr.get_stats(&user());
        let player_2_stats = ctr.get_stats(&opponent());

        assert!(
            player_1_stats.games_played == player_2_stats.games_played
        );
        assert!(
            player_1_stats.victories_num == 0 && player_2_stats.victories_num == 1
        );
        assert_eq!(
            player_2_stats.total_reward, (2 * ONE_CHEDDAR)
        );
        assert_eq!(player_1_stats.total_reward, 0);
    }
    #[test]
    fn test_game_basics() {
        let (mut ctx, mut ctr) = setup_contract(user(), Some(10), None,  Some(MIN_GAME_DURATION));
        assert!(ctr.get_available_players().is_empty());
        let gc1 = GameConfigArgs { 
            opponent_id: Some(opponent()), 
            referrer_id: Some(referrer()) 
        };
        let msg1 = near_sdk::serde_json::to_string(&gc1).expect("err serialize");
        let gc2 = GameConfigArgs { 
            opponent_id: Some(user()), 
            referrer_id: None 
        };
        let msg2 = near_sdk::serde_json::to_string(&gc2).expect("err serialize");
        make_available_ft(&mut ctx, &mut ctr, &user(), ONE_CHEDDAR, msg1);
        make_available_ft(&mut ctx, &mut ctr, &opponent(), ONE_CHEDDAR, msg2);
        
        let game_id = start_game(&mut ctx, &mut ctr, &user(), &opponent());
        
        let game = ctr.internal_get_game(&game_id);
        let player_1 = game.current_player_account_id().clone();
        let player_2 = game.next_player_account_id().clone();

        assert_ne!(player_1, game.next_player_account_id());
        assert_eq!(player_1, game.players.0);
        assert_eq!(player_2, game.players.1);
        assert_eq!(game.current_piece, Piece::O);

        assert!(ctr.get_active_games().contains(&(game_id, GameView::from(&game))));

        // _ O O _ X
        // _ O _ X _
        // _ O X _ _
        // _ X O _ _
        // X _ _ _ _

        make_move(&mut ctx, &mut ctr, &player_1, &game_id, 0, 1);
        make_move(&mut ctx, &mut ctr, &player_2, &game_id, 0, 4);
        make_move(&mut ctx, &mut ctr, &player_1, &game_id, 1, 1);
        make_move(&mut ctx, &mut ctr, &player_2, &game_id, 1, 3);
        make_move(&mut ctx, &mut ctr, &player_1, &game_id, 0, 2);
        make_move(&mut ctx, &mut ctr, &player_2, &game_id, 2, 2);
        make_move(&mut ctx, &mut ctr, &player_1, &game_id, 2, 1);
        make_move(&mut ctx, &mut ctr, &player_2, &game_id, 3, 1);
        make_move(&mut ctx, &mut ctr, &player_1, &game_id, 3, 3);
        let winner = make_move(&mut ctx, &mut ctr, &player_2, &game_id, 4, 0);
        assert_eq!(winner ,Some(GameResult::Win(player_2)));

        let player_1_stats = ctr.get_stats(&user());
        let player_2_stats = ctr.get_stats(&&opponent());
        println!("{:#?}", player_1_stats);
        println!("{:#?}", player_2_stats);
        assert!(
            player_1_stats.games_played == player_2_stats.games_played
        );
        assert!(
            player_1_stats.victories_num == 1 && player_2_stats.victories_num == 0
        );   
        assert_eq!(
            player_1_stats.total_reward.clone(), (2 * ONE_CHEDDAR - ((2 * ONE_CHEDDAR / BASIS_P as u128 )* 10)))
            ;
        assert_eq!(player_2_stats.total_reward, 0);
    }
    #[test]
    fn test_game_basics_2() {
        let (mut ctx, mut ctr) = setup_contract(user(), Some(10), None,  Some(MIN_GAME_DURATION));
        assert!(ctr.get_available_players().is_empty());
        let gc1 = GameConfigArgs { 
            opponent_id: Some(opponent()), 
            referrer_id: Some(referrer()) 
        };
        let msg1 = near_sdk::serde_json::to_string(&gc1).expect("err serialize");
        let gc2 = GameConfigArgs { 
            opponent_id: Some(user()), 
            referrer_id: None 
        };
        let msg2 = near_sdk::serde_json::to_string(&gc2).expect("err serialize");
        make_available_ft(&mut ctx, &mut ctr, &user(), ONE_CHEDDAR, msg1);
        make_available_ft(&mut ctx, &mut ctr, &opponent(), ONE_CHEDDAR, msg2);
        
        let game_id = start_game(&mut ctx, &mut ctr, &user(), &opponent());
        
        let game = ctr.internal_get_game(&game_id);
        let player_1 = game.current_player_account_id().clone();
        let player_2 = game.next_player_account_id().clone();

        assert_ne!(player_1, game.next_player_account_id());
        assert_eq!(player_1, game.players.0);
        assert_eq!(player_2, game.players.1);
        assert_eq!(game.current_piece, Piece::O);

        assert!(ctr.get_active_games().contains(&(game_id, GameView::from(&game))));

        // _ O O _ X
        // _ O _ X _
        // _ O X _ _
        // _ X O _ _
        // X _ _ _ _

        make_move(&mut ctx, &mut ctr, &player_1, &game_id, 0, 0);
        make_move(&mut ctx, &mut ctr, &player_2, &game_id, 4, 4);
        make_move(&mut ctx, &mut ctr, &player_1, &game_id, 1, 0);
        make_move(&mut ctx, &mut ctr, &player_2, &game_id, 1, 3);
        make_move(&mut ctx, &mut ctr, &player_1, &game_id, 2, 0);
        make_move(&mut ctx, &mut ctr, &player_2, &game_id, 2, 2);
        make_move(&mut ctx, &mut ctr, &player_1, &game_id, 3, 0);
        make_move(&mut ctx, &mut ctr, &player_2, &game_id, 3, 1);
        print_tiles(&ctr.internal_get_game(&game_id).to_tiles());
        let winner = make_move(&mut ctx, &mut ctr, &player_1, &game_id, 4, 0);
        assert_eq!(winner,Some(GameResult::Win(player_1)));
    }

    #[test]
    fn test_game_basics_near() {
        assert!(game_basics().is_ok());
    }

    #[test]
    fn test_tie_scenario() {
        let (mut ctx, mut ctr) = setup_contract(user(), Some(MIN_FEES), None,  Some(MIN_GAME_DURATION));
        assert!(ctr.get_available_players().is_empty());
        let gc1 = GameConfigArgs { 
            opponent_id: Some(opponent()), 
            referrer_id: None 
        };
        let msg1 = near_sdk::serde_json::to_string(&gc1).expect("err serialize");
        let gc2 = GameConfigArgs { 
            opponent_id: Some(user()), 
            referrer_id: None 
        };
        let msg2 = near_sdk::serde_json::to_string(&gc2).expect("err serialize");
        make_available_ft(&mut ctx, &mut ctr, &user(), ONE_CHEDDAR, msg1);
        make_available_ft(&mut ctx, &mut ctr, &opponent(), ONE_CHEDDAR, msg2);
        
        let game_id = start_game(&mut ctx, &mut ctr, &user(), &opponent());
        
        let game = ctr.internal_get_game(&game_id);
        let player_1 = game.current_player_account_id().clone();
        let player_2 = game.next_player_account_id().clone();

        println!("( {} , {} )", player_1, player_2);

        assert_ne!(player_1, game.next_player_account_id());
        assert_eq!(player_1, game.players.0);
        assert_eq!(player_2, game.players.1);
        assert_eq!(game.current_piece, Piece::O);

        assert!(ctr.get_active_games().contains(&(game_id, GameView::from(&game))));

        make_move(&mut ctx, &mut ctr, &player_1, &game_id, 0, 0);
        make_move(&mut ctx, &mut ctr, &player_2, &game_id, 0, 1);
        make_move(&mut ctx, &mut ctr, &player_1, &game_id, 0, 2);
        make_move(&mut ctx, &mut ctr, &player_2, &game_id, 0, 3);
        make_move(&mut ctx, &mut ctr, &player_1, &game_id, 0, 4);
        make_move(&mut ctx, &mut ctr, &player_2, &game_id, 1, 0);
        make_move(&mut ctx, &mut ctr, &player_1, &game_id, 1, 1);
        make_move(&mut ctx, &mut ctr, &player_2, &game_id, 1, 2);
        make_move(&mut ctx, &mut ctr, &player_1, &game_id, 1, 3);
        make_move(&mut ctx, &mut ctr, &player_2, &game_id, 1, 4);
        make_move(&mut ctx, &mut ctr, &player_1, &game_id, 2, 0);
        make_move(&mut ctx, &mut ctr, &player_2, &game_id, 2, 1);
        make_move(&mut ctx, &mut ctr, &player_1, &game_id, 2, 2);
        make_move(&mut ctx, &mut ctr, &player_2, &game_id, 2, 3);
        make_move(&mut ctx, &mut ctr, &player_1, &game_id, 2, 4);
        make_move(&mut ctx, &mut ctr, &player_2, &game_id, 3, 0);
        make_move(&mut ctx, &mut ctr, &player_1, &game_id, 3, 1);
        make_move(&mut ctx, &mut ctr, &player_2, &game_id, 3, 2);
        make_move(&mut ctx, &mut ctr, &player_1, &game_id, 3, 3);
        make_move(&mut ctx, &mut ctr, &player_2, &game_id, 3, 4);
        make_move(&mut ctx, &mut ctr, &player_1, &game_id, 4, 1);
        make_move(&mut ctx, &mut ctr, &player_2, &game_id, 4, 0);
        make_move(&mut ctx, &mut ctr, &player_1, &game_id, 4, 3);
        make_move(&mut ctx, &mut ctr, &player_2, &game_id, 4, 4);
        make_move(&mut ctx, &mut ctr, &player_1, &game_id, 4, 2);

        let player_1_stats = ctr.get_stats(&opponent());
        let player_2_stats = ctr.get_stats(&user());

        assert!(
            player_1_stats.games_played == player_2_stats.games_played
        );
        assert_eq!(
            player_1_stats.victories_num, player_2_stats.victories_num
        );
        assert!(
            player_1_stats.total_reward == player_2_stats.total_reward
        ); 
    }
    #[test]
    fn test_stop_game_too_early() {
        let (mut ctx, mut ctr) = setup_contract(user(), Some(MIN_FEES), None,  Some(MIN_GAME_DURATION));
        assert!(ctr.get_available_players().is_empty());
        let gc1 = GameConfigArgs { 
            opponent_id: Some(opponent()), 
            referrer_id: None 
        };
        let msg1 = near_sdk::serde_json::to_string(&gc1).expect("err serialize");
        let gc2 = GameConfigArgs { 
            opponent_id: Some(user()), 
            referrer_id: None 
        };
        let msg2 = near_sdk::serde_json::to_string(&gc2).expect("err serialize");
        make_available_ft(&mut ctx, &mut ctr, &user(), ONE_CHEDDAR, msg1);
        make_available_ft(&mut ctx, &mut ctr, &opponent(), ONE_CHEDDAR, msg2);
        
        let game_id = start_game(&mut ctx, &mut ctr, &user(), &opponent());
        
        let game = ctr.internal_get_game(&game_id);
        let player_1 = game.current_player_account_id().clone();
        let player_2 = game.next_player_account_id().clone();

        println!("( {} , {} )", player_1, player_2);

        assert_ne!(player_1, game.next_player_account_id());
        assert_eq!(player_1, game.players.0);
        assert_eq!(player_2, game.players.1);
        assert_eq!(game.current_piece, Piece::O);

        assert!(ctr.get_active_games().contains(&(game_id, GameView::from(&game))));

        make_move(&mut ctx, &mut ctr, &player_1, &game_id, 0, 0);
        make_move(&mut ctx, &mut ctr, &player_2, &game_id, 0, 1);
        make_move(&mut ctx, &mut ctr, &player_1, &game_id, 0, 2);
        make_move(&mut ctx, &mut ctr, &player_2, &game_id, 2, 0);
        make_move(&mut ctx, &mut ctr, &player_1, &game_id, 2, 1);
        make_move(&mut ctx, &mut ctr, &player_2, &game_id, 2, 2);
        make_move(&mut ctx, &mut ctr, &player_1, &game_id, 1, 0);
        make_move(&mut ctx, &mut ctr, &player_2, &game_id, 1, 2);
        let result = ctr.claim_timeout_win(&game_id);
        assert_eq!(result, None)
    }

    #[test]
    #[should_panic(expected="No access")]
    fn test_stop_game_wrong_access() {
        let (mut ctx, mut ctr) = setup_contract(user(), Some(MIN_FEES), None,  Some(MIN_GAME_DURATION));
        assert!(ctr.get_available_players().is_empty());
        let gc1 = GameConfigArgs { 
            opponent_id: Some(opponent()), 
            referrer_id: None 
        };
        let msg1 = near_sdk::serde_json::to_string(&gc1).expect("err serialize");
        let gc2 = GameConfigArgs { 
            opponent_id: Some(user()), 
            referrer_id: None 
        };
        let msg2 = near_sdk::serde_json::to_string(&gc2).expect("err serialize");
        make_available_ft(&mut ctx, &mut ctr, &user(), ONE_CHEDDAR, msg1);
        make_available_ft(&mut ctx, &mut ctr, &opponent(), ONE_CHEDDAR, msg2);
        
        let game_id = start_game(&mut ctx, &mut ctr, &user(), &opponent());
        
        let game = ctr.internal_get_game(&game_id);
        let player_1 = game.current_player_account_id().clone();
        let player_2 = game.next_player_account_id().clone();

        println!("( {} , {} )", player_1, player_2);

        assert_ne!(player_1, game.next_player_account_id());
        assert_eq!(player_1, game.players.0);
        assert_eq!(player_2, game.players.1);
        assert_eq!(game.current_piece, Piece::O);

        assert!(ctr.get_active_games().contains(&(game_id, GameView::from(&game))));

        make_move(&mut ctx, &mut ctr, &player_1, &game_id, 0, 0);
        make_move(&mut ctx, &mut ctr, &player_2, &game_id, 0, 1);
        make_move(&mut ctx, &mut ctr, &player_1, &game_id, 0, 2);
        make_move(&mut ctx, &mut ctr, &player_2, &game_id, 2, 0);
        make_move(&mut ctx, &mut ctr, &player_1, &game_id, 2, 1);
        make_move(&mut ctx, &mut ctr, &player_2, &game_id, 2, 2);
        make_move(&mut ctx, &mut ctr, &player_1, &game_id, 1, 0);
        make_move(&mut ctx, &mut ctr, &player_2, &game_id, 1, 2);

        let player_not_in_the_game: AccountId = "not_in_game.near".parse().unwrap();
        testing_env!(ctx
            .predecessor_account_id(player_not_in_the_game)
<<<<<<< HEAD
            .block_timestamp(sec_to_nano(TIMEOUT_WIN_SEC + 1))
=======
            .block_timestamp(sec_to_nano(TIMEOUT_WIN + 1))
>>>>>>> 3d84e3aa
            .build()
        );
        ctr.claim_timeout_win(&game_id);
    }

    // #[test]
    // fn test_expired_game() {
    //     let (mut ctx, mut ctr) = setup_contract(user(), Some(MIN_FEES), None,  Some(MIN_GAME_DURATION_SEC));
    //     assert!(ctr.get_available_players().is_empty());
    //     let gc1 = GameConfigArgs { 
    //         opponent_id: Some(opponent()), 
    //         referrer_id: None 
    //     };
    //     let msg1 = near_sdk::serde_json::to_string(&gc1).expect("err serialize");
    //     let gc2 = GameConfigArgs { 
    //         opponent_id: Some(user()), 
    //         referrer_id: None 
    //     };
    //     let msg2 = near_sdk::serde_json::to_string(&gc2).expect("err serialize");
    //     make_available_ft(&mut ctx, &mut ctr, &user(), ONE_CHEDDAR, msg1);
    //     make_available_ft(&mut ctx, &mut ctr, &opponent(), ONE_CHEDDAR, msg2);
        
    //     let game_id = start_game(&mut ctx, &mut ctr, &user(), &opponent());
        
    //     let game = ctr.internal_get_game(&game_id);
    //     let player_1 = game.current_player_account_id().clone();
    //     let player_2 = game.next_player_account_id().clone();

    //     println!("( {} , {} )", player_1, player_2);

    //     assert_ne!(player_1, game.next_player_account_id());
    //     assert_ne!(game.players[0].piece, game.players[1].piece);
    //     assert_eq!(player_1, game.players[0].account_id);
    //     assert_eq!(player_2, game.players[1].account_id);
    //     assert_eq!(game.board.current_piece, game.players[0].piece);

    //     assert!(ctr.get_active_games().contains(&(game_id, game.clone())));

    //     let mut make_move(&mut ctx, &mut ctr, &player_1, &game_id, 0, 0);
    //     print_tiles(&tiles);
    //     make_move(&mut ctx, &mut ctr, &player_2, &game_id, 0, 1);
    //     print_tiles(&tiles);
    //     make_move(&mut ctx, &mut ctr, &player_1, &game_id, 0, 2);
    //     print_tiles(&tiles);
    //     make_move(&mut ctx, &mut ctr, &player_2, &game_id, 2, 0);
    //     print_tiles(&tiles);
    //     make_move(&mut ctx, &mut ctr, &player_1, &game_id, 2, 1);
    //     print_tiles(&tiles);
    //     make_move(&mut ctx, &mut ctr, &player_2, &game_id, 2, 2);
    //     print_tiles(&tiles);
    //     make_move(&mut ctx, &mut ctr, &player_1, &game_id, 1, 0);
    //     print_tiles(&tiles);
    //     testing_env!(ctx
    //         .predecessor_account_id(player_2.clone())
    //         .block_timestamp(sec_to_nano(601))
    //         .build()
    //     );
    //     // player2 turn too slow
    //     ctr.make_move(&game_id, 1, 2);
    //     assert!(ctr.get_stats(&player_1).victories_num == 1);
    //     assert!(ctr.get_stats(&player_2).victories_num == 0);
    //     assert_eq!(
    //         ctr.get_stats(&player_1).total_reward,
    //         Vec::from([
    //             (
    //                 acc_cheddar(),
    //                 (2 * ONE_CHEDDAR - (2 * ONE_CHEDDAR / BASIS_P as u128 * MIN_FEES as u128)) 
    //             )
    //         ])
    //     )
    // }

    // #[test]
    // fn test_stop_game() {
    //     let (mut ctx, mut ctr) = setup_contract(user(), Some(MIN_FEES), None,  None);
    //     assert!(ctr.get_available_players().is_empty());
    //     let gc1 = GameConfigArgs { 
    //         opponent_id: Some(opponent()), 
    //         referrer_id: None 
    //     };
    //     let msg1 = near_sdk::serde_json::to_string(&gc1).expect("err serialize");
    //     let gc2 = GameConfigArgs { 
    //         opponent_id: Some(user()), 
    //         referrer_id: None 
    //     };
    //     let msg2 = near_sdk::serde_json::to_string(&gc2).expect("err serialize");
    //     make_available_ft(&mut ctx, &mut ctr, &user(), ONE_CHEDDAR, msg1);
    //     make_available_ft(&mut ctx, &mut ctr, &opponent(), ONE_CHEDDAR, msg2);
        
    //     let game_id = start_game(&mut ctx, &mut ctr, &user(), &opponent());
        
    //     let game = ctr.internal_get_game(&game_id);
    //     let player_1 = game.current_player_account_id().clone();
    //     let player_2 = game.next_player_account_id().clone();

    //     println!("( {} , {} )", player_1, player_2);

    //     assert_ne!(player_1, game.next_player_account_id());
    //     assert_ne!(game.players[0].piece, game.players[1].piece);
    //     assert_eq!(player_1, game.players[0].account_id);
    //     assert_eq!(player_2, game.players[1].account_id);
    //     assert_eq!(game.board.current_piece, game.players[0].piece);

    //     assert!(ctr.get_active_games().contains(&(game_id, game.clone())));

    //     let mut make_move(&mut ctx, &mut ctr, &player_1, &game_id, 0, 0);
    //     print_tiles(&tiles);
    //     make_move(&mut ctx, &mut ctr, &player_2, &game_id, 0, 1);
    //     print_tiles(&tiles);
    //     make_move(&mut ctx, &mut ctr, &player_1, &game_id, 0, 2);
    //     print_tiles(&tiles);
    //     make_move(&mut ctx, &mut ctr, &player_2, &game_id, 2, 0);
    //     print_tiles(&tiles);
    //     make_move(&mut ctx, &mut ctr, &player_1, &game_id, 2, 1);
    //     print_tiles(&tiles);
    //     make_move(&mut ctx, &mut ctr, &player_2, &game_id, 2, 2);
    //     print_tiles(&tiles);
    //     make_move(&mut ctx, &mut ctr, &player_1, &game_id, 1, 0);
    //     print_tiles(&tiles);
    //     make_move(&mut ctx, &mut ctr, &player_2, &game_id, 1, 2);
    //     print_tiles(&tiles);
        
    //     stop_game(&mut ctx, &mut ctr, &player_2, &game_id, 601);
        
    //     let player_1_stats = ctr.get_stats(&opponent());
    //     let player_2_stats = ctr.get_stats(&user());

    //     assert!(
    //         player_1_stats.games_played == player_2_stats.games_played
    //     );
    //     assert!(
    //         player_2_stats.victories_num == 1 && player_1_stats.victories_num == 0
    //     );
    //     assert!(
    //         !player_2_stats.total_reward.is_empty() && player_1_stats.total_reward.is_empty()
    //     ); 
    //     assert_eq!(
    //         player_2_stats.total_reward,
    //         Vec::from([
    //             (
    //                 acc_cheddar(),
    //                 (2 * ONE_CHEDDAR - (2 * ONE_CHEDDAR / BASIS_P as u128 * MIN_FEES as u128)) 
    //             )
    //         ])
    //     )
    // }

    #[test]
    fn test_new_views() -> Result<(), std::io::Error>{
        let (mut ctx, mut ctr) = game_basics()?;

        println!("ContractParams: {:#?}", ctr.get_contract_params());
        println!("TotalStatsNum: {:#?}", ctr.get_total_stats_num());
        println!("AccountsPlayed: {:#?}", ctr.get_accounts_played());
        println!("UserPenalties: {:#?}", ctr.get_user_penalties(&user()));

        println!("PenaltyUsers: {:#?}", ctr.get_penalty_users());

<<<<<<< HEAD
        make_available_near(&mut ctx, &mut ctr, &user(), ONE_NEAR, None, None, AVAILABLE_FOR_DEFAULT_SEC);
        make_available_near(&mut ctx, &mut ctr, &opponent(), ONE_NEAR, None, None, AVAILABLE_FOR_DEFAULT_SEC);
        make_available_near(&mut ctx, &mut ctr, &"third".parse().unwrap(), ONE_NEAR, None, None, AVAILABLE_FOR_DEFAULT_SEC);

        assert_eq!(ctr.get_available_players().len(), 3);
        testing_env!(ctx
            .block_timestamp(sec_to_nano(ctr.max_game_duration_sec + MAX_TIME_TO_BE_AVAILABLE_SEC))
=======
        make_available_near(&mut ctx, &mut ctr, &user(), ONE_NEAR, None, None, AVAILABLE_FOR_DEFAULT);
        make_available_near(&mut ctx, &mut ctr, &opponent(), ONE_NEAR, None, None, AVAILABLE_FOR_DEFAULT);
        make_available_near(&mut ctx, &mut ctr, &"third".parse().unwrap(), ONE_NEAR, None, None, AVAILABLE_FOR_DEFAULT);

        assert_eq!(ctr.get_available_players().len(), 3);
        testing_env!(ctx
            .block_timestamp(sec_to_nano(ctr.max_game_duration + MAX_TIME_TO_BE_AVAILABLE))
>>>>>>> 3d84e3aa
            .build()
        );
        assert_eq!(ctr.get_available_players().len(), 3);

        // test ping expired players
        testing_env!(ctx
<<<<<<< HEAD
            .block_timestamp(sec_to_nano(ctr.max_game_duration_sec + MAX_TIME_TO_BE_AVAILABLE_SEC + 2))
            .build()
        );
        print!("here\\");
        make_available_near(&mut ctx, &mut ctr, &"fourth".parse().unwrap(), ONE_NEAR, None, None, AVAILABLE_FOR_DEFAULT_SEC);
=======
            .block_timestamp(sec_to_nano(ctr.max_game_duration + MAX_TIME_TO_BE_AVAILABLE + 2))
            .build()
        );
        print!("here\\");
        make_available_near(&mut ctx, &mut ctr, &"fourth".parse().unwrap(), ONE_NEAR, None, None, AVAILABLE_FOR_DEFAULT);
>>>>>>> 3d84e3aa

        assert_eq!(ctr.get_available_players().len(), 1);
        assert_eq!(ctr.get_available_players()[0].0, "fourth".parse().unwrap());


<<<<<<< HEAD
        make_available_near(&mut ctx, &mut ctr, &user(), ONE_NEAR, None, None, AVAILABLE_FOR_DEFAULT_SEC);
        make_available_near(&mut ctx, &mut ctr, &opponent(), ONE_NEAR, None, None, AVAILABLE_FOR_DEFAULT_SEC);
        make_available_near(&mut ctx, &mut ctr, &"third".parse().unwrap(), ONE_NEAR, None, None, AVAILABLE_FOR_DEFAULT_SEC);
=======
        make_available_near(&mut ctx, &mut ctr, &user(), ONE_NEAR, None, None, AVAILABLE_FOR_DEFAULT);
        make_available_near(&mut ctx, &mut ctr, &opponent(), ONE_NEAR, None, None, AVAILABLE_FOR_DEFAULT);
        make_available_near(&mut ctx, &mut ctr, &"third".parse().unwrap(), ONE_NEAR, None, None, AVAILABLE_FOR_DEFAULT);
>>>>>>> 3d84e3aa

        // first game starts at (max_game_duration + MAX_TIME_TO_BE_AVAILABLE +2) timestamp
        let first_game_id = start_game(&mut ctx, &mut ctr, &user(), &opponent());
        let first_game = ctr.internal_get_game(&first_game_id); 
        let current_player_first_game = first_game.current_player_account_id();
        let next_player_first_game = first_game.next_player_account_id();
        
        let future_winner_stats = ctr.get_stats(&next_player_first_game);
        let future_looser_stats = ctr.get_stats(&current_player_first_game);

        let winner_num_wins = future_winner_stats.victories_num;
        let looser_num_penalties = future_looser_stats.penalties_num;
        
        // second game starts 12 minutes after first
        testing_env!(ctx
<<<<<<< HEAD
            .block_timestamp(sec_to_nano(ctr.max_game_duration_sec + MAX_TIME_TO_BE_AVAILABLE_SEC + 2 + ctr.max_turn_duration_sec * 25 + 1))
=======
            .block_timestamp(sec_to_nano(ctr.max_game_duration + MAX_TIME_TO_BE_AVAILABLE + 2 + ctr.max_turn_duration * 25 + 1))
>>>>>>> 3d84e3aa
            .build()
        );

        println!("game duration max - {}", ctr.max_game_duration_sec);
        println!("turn duration max - {}", ctr.max_turn_duration_sec);

        let second_game_id = start_game(&mut ctx, &mut ctr, &"third".parse().unwrap(), &"fourth".parse().unwrap());
        
        assert_eq!(ctr.get_active_games().len(), 3);

        let mut second_game = ctr.internal_get_game(&second_game_id); 
        let current_player_second_game = second_game.current_player_account_id();
        let next_player_second_game = second_game.next_player_account_id();
<<<<<<< HEAD
        print!("game init at:{}, max_turn_duration: {}", second_game.initiated_at, ctr.max_turn_duration_sec);
        testing_env!(ctx
            .block_timestamp(sec_to_nano(second_game.initiated_at + ctr.max_turn_duration_sec - 1))
=======
        print!("game init at:{}, max_turn_duration: {}", second_game.initiated_at, ctr.max_turn_duration);
        testing_env!(ctx
            .block_timestamp(sec_to_nano(second_game.initiated_at + ctr.max_turn_duration - 1))
>>>>>>> 3d84e3aa
            .build()
        );
        make_move(&mut ctx, &mut ctr, &current_player_second_game, &second_game_id, 0, 0);
        second_game = ctr.internal_get_game(&second_game_id); 

        testing_env!(ctx
<<<<<<< HEAD
            .block_timestamp(sec_to_nano(second_game.initiated_at + (ctr.max_turn_duration_sec - 1) + (ctr.max_turn_duration_sec - 1)))
=======
            .block_timestamp(sec_to_nano(second_game.initiated_at + (ctr.max_turn_duration - 1) + (ctr.max_turn_duration - 1)))
>>>>>>> 3d84e3aa
            .build()
        );
        make_move(&mut ctx, &mut ctr, &next_player_second_game, &second_game_id, 0, 1);

        assert_eq!(
            ctr.get_active_games().len(), 1, 
            "first and second games need to be removed (expired) after max_game_duration passed for this"
        );
        assert_eq!(
            ctr.get_active_games()[0].0, second_game_id,
            "first and second games needs to be removed (expired) after max_game_duration passed for this"
        );

        println!("ContractParams: {:#?}", ctr.get_contract_params());

        let new_future_winner_stats = ctr.get_stats(&next_player_first_game);
        let new_future_looser_stats = ctr.get_stats(&current_player_first_game);

        let new_winner_num_wins = new_future_winner_stats.victories_num;
        let new_looser_num_penalties = new_future_looser_stats.penalties_num;
        
        assert!(new_winner_num_wins - winner_num_wins == 1);
        assert!(new_looser_num_penalties - looser_num_penalties == 1);

        assert!(
            ctr.get_penalty_users()
                .iter()
                .map(|(acc, _)| acc.clone())
                .collect::<Vec<AccountId>>()
                .contains(&current_player_first_game)
        );

        Ok(())
    }
    #[test]
    fn test_claim_timeout_win() {
        let (mut ctx, mut ctr) = setup_contract(user(), Some(MIN_FEES), None,  Some(MIN_GAME_DURATION));
        assert!(ctr.get_available_players().is_empty());
        let gc1 = GameConfigArgs { 
            opponent_id: Some(opponent()), 
            referrer_id: None 
        };
        let msg1 = near_sdk::serde_json::to_string(&gc1).expect("err serialize");
        let gc2 = GameConfigArgs { 
            opponent_id: Some(user()), 
            referrer_id: None 
        };
        let msg2 = near_sdk::serde_json::to_string(&gc2).expect("err serialize");
        make_available_ft(&mut ctx, &mut ctr, &user(), ONE_CHEDDAR, msg1);
        make_available_ft(&mut ctx, &mut ctr, &opponent(), ONE_CHEDDAR, msg2);
        
        let game_id = start_game(&mut ctx, &mut ctr, &user(), &opponent());
        
        let game = ctr.internal_get_game(&game_id);
        let player_1 = game.current_player_account_id().clone();
        let player_2 = game.next_player_account_id().clone();

        println!("( {} , {} )", player_1, player_2);

        assert_ne!(player_1, game.next_player_account_id());
        assert_eq!(player_1, game.players.0);
        assert_eq!(player_2, game.players.1);
        assert_eq!(game.current_piece, Piece::O);

        assert!(ctr.get_active_games().contains(&(game_id, GameView::from(&game))));

        make_move(&mut ctx, &mut ctr, &player_1, &game_id, 0, 0);
        make_move(&mut ctx, &mut ctr, &player_2, &game_id, 0, 1);
        make_move(&mut ctx, &mut ctr, &player_1, &game_id, 0, 2);
        testing_env!(ctx
            .predecessor_account_id(player_1.clone())
<<<<<<< HEAD
            .block_timestamp(sec_to_nano(TIMEOUT_WIN_SEC + 1).into())
=======
            .block_timestamp(sec_to_nano(TIMEOUT_WIN + 1).into())
>>>>>>> 3d84e3aa
            .build()
        );
        // player2 turn too slow
        ctr.claim_timeout_win(&game_id);
        assert!(ctr.get_stats(&player_1).victories_num == 1);
        assert!(ctr.get_stats(&player_2).victories_num == 0);
        assert_eq!(ctr.get_stats(&player_1).total_reward,(2 * ONE_CHEDDAR));
    }
    #[test]
    fn test_claim_timeout_win_when_no_timeout() {
        let (mut ctx, mut ctr) = setup_contract(user(), Some(10), None,  Some(MIN_GAME_DURATION));
        assert!(ctr.get_available_players().is_empty());
        let gc1 = GameConfigArgs { 
            opponent_id: Some(opponent()), 
            referrer_id: None 
        };
        let msg1 = near_sdk::serde_json::to_string(&gc1).expect("err serialize");
        let gc2 = GameConfigArgs { 
            opponent_id: Some(user()), 
            referrer_id: None 
        };
        let msg2 = near_sdk::serde_json::to_string(&gc2).expect("err serialize");
        make_available_ft(&mut ctx, &mut ctr, &user(), ONE_CHEDDAR, msg1);
        make_available_ft(&mut ctx, &mut ctr, &opponent(), ONE_CHEDDAR, msg2);
        
        let game_id = start_game(&mut ctx, &mut ctr, &user(), &opponent());
        
        let game = ctr.internal_get_game(&game_id);
        let player_1 = game.current_player_account_id().clone();
        let player_2 = game.next_player_account_id().clone();

        println!("( {} , {} )", player_1, player_2);

        assert_ne!(player_1, game.next_player_account_id());
        assert_eq!(player_1, game.players.0);
        assert_eq!(player_2, game.players.1);
        assert_eq!(game.current_piece, Piece::O);

        assert!(ctr.get_active_games().contains(&(game_id, GameView::from(&game))));

        make_move(&mut ctx, &mut ctr, &player_1, &game_id, 0, 0);
        make_move(&mut ctx, &mut ctr, &player_2, &game_id, 0, 1);
        make_move(&mut ctx, &mut ctr, &player_1, &game_id, 0, 2);
        testing_env!(ctx
            .predecessor_account_id(player_1.clone())
            .block_timestamp((TIMEOUT_WIN_SEC - 1).into())
            .build()
        );
        // player2 turn still have time left to make a move -> dont change anything just log that the claim is not valid yet 
        ctr.claim_timeout_win(&game_id);
        assert!(game.game_state == GameState::Active);
    }
    #[test] 
    fn test_player_piece_binding() {
        let game = Game::create_game(1, user(), opponent(), GameDeposit { token_id: acc_cheddar(), balance: U128(5000) });
        assert_eq!(game.current_piece, Piece::O);
    }
    #[test]
    fn test_get_last_move() {
        let (mut ctx, mut ctr) = setup_contract(user(), Some(MIN_FEES), None,  Some(MIN_GAME_DURATION));
        assert!(ctr.get_available_players().is_empty());
        let gc1 = GameConfigArgs { 
            opponent_id: Some(opponent()), 
            referrer_id: None 
        };
        let msg1 = near_sdk::serde_json::to_string(&gc1).expect("err serialize");
        let gc2 = GameConfigArgs { 
            opponent_id: Some(user()), 
            referrer_id: None 
        };
        let msg2 = near_sdk::serde_json::to_string(&gc2).expect("err serialize");
        make_available_ft(&mut ctx, &mut ctr, &user(), ONE_CHEDDAR, msg1);
        make_available_ft(&mut ctx, &mut ctr, &opponent(), ONE_CHEDDAR, msg2);
        
        let game_id = start_game(&mut ctx, &mut ctr, &user(), &opponent());
        
        let game = ctr.internal_get_game(&game_id);
        let player_1 = game.current_player_account_id().clone();
        let player_2 = game.next_player_account_id().clone();

        println!("( {} , {} )", player_1, player_2);

        assert_ne!(player_1, game.next_player_account_id());
        assert_eq!(player_1, game.players.0);
        assert_eq!(player_2, game.players.1);
        assert_eq!(game.current_piece, Piece::O);

        assert!(ctr.get_active_games().contains(&(game_id, GameView::from(&game))));
        make_move(&mut ctx, &mut ctr, &player_1, &game_id, 0, 0);
        let (_last_move, last_piece) = get_last_move(&mut ctx, &mut ctr, &player_1, &game_id);
        let last_move = _last_move.unwrap();
        assert_eq!(last_move.x, 0);
        assert_eq!(last_move.y, 0);
        assert_eq!(last_piece, Piece::O);
        make_move(&mut ctx, &mut ctr, &player_2, &game_id, 0, 1);
        let (_last_move, last_piece) = get_last_move(&mut ctx, &mut ctr, &player_2, &game_id);
        let last_move = _last_move.unwrap();
        assert_eq!(last_move.x, 1);
        assert_eq!(last_move.y, 0);
        assert_eq!(last_piece, Piece::X);
        
    }
}<|MERGE_RESOLUTION|>--- conflicted
+++ resolved
@@ -51,15 +51,9 @@
 #[derive(BorshSerialize, BorshDeserialize)]
 pub struct PlayerAvailability {
     /// unix timestamp in seconds
-<<<<<<< HEAD
-    available_from: u64, 
-    /// unix timestamp in seconds
-    available_to: u64,
-=======
     available_from: Timestamp, 
     /// unix timestamp in seconds
     available_to: Timestamp,
->>>>>>> 3d84e3aa
 }
 
 #[near_bindgen]
@@ -76,21 +70,13 @@
     /// service fee percentage in BASIS_P (see `config.rs`)
     service_fee: u16,
     /// max expected game duration in seconds (see `config.rs`)
-<<<<<<< HEAD
-    max_game_duration_sec: u64,
-=======
     max_game_duration: u64,
->>>>>>> 3d84e3aa
     /// referrer fee percentage from service_fee_percentage in BASIS_P (see `config.rs`)
     referrer_fee_share: u16,
     /// system updates
     pub last_update_timestamp: Timestamp,
     /// max expected turn duration in seconds (max_game_duration / max possible turns num)
-<<<<<<< HEAD
-    max_turn_duration_sec: Duration,
-=======
     max_turn_duration: Duration,
->>>>>>> 3d84e3aa
     /// storage for printing results
     pub max_stored_games: u8,
     pub stored_games: UnorderedMap<GameId, GameLimitedView>,
@@ -117,17 +103,10 @@
             stats: UnorderedMap::new(StorageKey::Stats),
             next_game_id: 0,
             service_fee: config.fee,
-<<<<<<< HEAD
-            max_game_duration_sec: config.max_game_duration_sec,
-            referrer_fee_share: config.referrer_fee_share,
-            last_update_timestamp: 0,
-            max_turn_duration_sec: 2*60,
-=======
             max_game_duration: config.max_game_duration,
             referrer_fee_share: config.referrer_fee_share,
             last_update_timestamp: 0,
             max_turn_duration: 2*60,
->>>>>>> 3d84e3aa
             max_stored_games: config.max_stored_games,
             stored_games: UnorderedMap::new(StorageKey::StoredGames),
             player_availability: UnorderedMap::new(StorageKey::PlayerAvailability)
@@ -139,11 +118,7 @@
     pub fn make_available(
         &mut self,
         game_config: Option<GameConfigNear>,
-<<<<<<< HEAD
-        available_for: u64,
-=======
         available_for: Duration,
->>>>>>> 3d84e3aa
     ) {
         let cur_timestamp = env::block_timestamp();
         // checkpoint
@@ -160,11 +135,6 @@
         } else {
             (None, None)
         };
-<<<<<<< HEAD
-=======
-
-        assert!(available_for >= MIN_AVAILABLE_FOR && available_for <= MAX_AVAILABLE_FOR, "available_for is out of range. Passed: {}, MIN_AVAILABLE_FOR: {}, MAX_AVAILABLE_FOR: {}", available_for, MIN_AVAILABLE_FOR, MAX_AVAILABLE_FOR);
->>>>>>> 3d84e3aa
         self.available_players.insert(account_id,
             &GameConfig {
                 token_id: AccountId::new_unchecked("near".into()),
@@ -285,24 +255,7 @@
         } else {
         let game = self.internal_get_game(game_id);
         let game_result = game.get_winner();
-<<<<<<< HEAD
-        return (game.get_last_move(), game.current_piece.other(), game_result, Some(game.last_turn_timestamp));
-    }
-    }
-    fn get_game_result(&self, winner_piece: Option<Winner>, game_id: &GameId) -> Option<GameResult> {
-        if winner_piece.is_none() {
-            return None;
-        }
-        let game = self.get_game(game_id);
-        return match winner_piece.unwrap() {
-            Winner::O => Some(GameResult::Win(game.player1)),
-            Winner::X => Some(GameResult::Win(game.player2)),
-            Winner::Tie => Some(GameResult::Tie)
-        }
-=======
         return (game.board.get_last_move(), game.current_piece.other(), game_result, Some(game.last_turn_timestamp));
-    }
->>>>>>> 3d84e3aa
     }
 
     pub fn make_move(&mut self, game_id: &GameId, coords: Coords) -> Option<GameResult> {
@@ -363,11 +316,7 @@
                             token_id: game.reward().token_id,
                             balance
                         },
-<<<<<<< HEAD
                         tiles: game.to_tiles(),
-=======
-                        tiles: game.board.to_tiles(),
->>>>>>> 3d84e3aa
                         last_move: Some((coords, game.current_piece.other())),
                     };
 
@@ -377,11 +326,7 @@
                         GameState::Finished,
                         "Cannot stop. Game in progress"
                     );
-<<<<<<< HEAD
-                    let game_result = self.get_game_result(game.winner, game_id);
-=======
                     let game_result = game.get_winner();
->>>>>>> 3d84e3aa
 
                     self.games.remove(game_id);
                     
@@ -405,28 +350,17 @@
             // this turn timestamp
             game.last_turn_timestamp = cur_timestamp;
             // this game duration 
-<<<<<<< HEAD
-            game.current_duration_sec = cur_timestamp - game.initiated_at;
-=======
             game.duration = cur_timestamp - game.initiated_at;
->>>>>>> 3d84e3aa
 
             if previous_turn_timestamp == 0 {
                 if cur_timestamp - game.initiated_at > self.max_turn_duration_sec {
                     log!("Turn duration expired. Required:{} Current:{} ", self.max_turn_duration_sec, cur_timestamp - game.initiated_at);
                     // looser - current player
                     self.internal_stop_expired_game(game_id, env::predecessor_account_id());
-<<<<<<< HEAD
-                    return self.get_game_result(game.winner, game_id);
-                } else {
-                    self.internal_update_game(game_id, &game);
-                    return self.get_game_result(game.winner, game_id);
-=======
                     return game.get_winner();
                 } else {
                     self.internal_update_game(game_id, &game);
                     return game.get_winner();
->>>>>>> 3d84e3aa
                 }
             }
 
@@ -435,19 +369,6 @@
                 log!("Turn duration expired. Required:{} Current:{} ", self.max_turn_duration_sec, game.last_turn_timestamp - previous_turn_timestamp);
                 // looser - current player
                 self.internal_stop_expired_game(game_id, env::predecessor_account_id());
-<<<<<<< HEAD
-                return self.get_game_result(game.winner, game_id);
-            };
-
-            if game.current_duration_sec <= self.max_game_duration_sec {
-                self.internal_update_game(game_id, &game);
-                return self.get_game_result(game.winner, game_id);
-            } else {
-                log!("Game duration expired. Required:{} Current:{} ", self.max_game_duration_sec, game.current_duration_sec);
-                // looser - current player
-                self.internal_stop_expired_game(game_id, env::predecessor_account_id());
-                return self.get_game_result(game.winner, game_id);
-=======
                 return game.get_winner();
             };
 
@@ -459,7 +380,6 @@
                 // looser - current player
                 self.internal_stop_expired_game(game_id, env::predecessor_account_id());
                 return game.get_winner();
->>>>>>> 3d84e3aa
             }
         } else {
             panic!("Something wrong with game id: {} state", game_id)
@@ -488,46 +408,13 @@
         let balance = self.internal_distribute_reward(game_id, Some(&winner));
         game.change_state(GameState::Finished);
         self.internal_update_game(game_id, &game);
-
-<<<<<<< HEAD
-        let last_move;
-
-        if game.last_move.is_some() {
-            let last_move_piece = game.board.get(&game.last_move.clone().unwrap());
-            last_move = Some((game.last_move.clone().unwrap(), last_move_piece.unwrap()))
-        } else {
-            last_move = None;
-        }
-
-        let game_to_store = GameLimitedView{
-            game_result: GameResult::Win(winner),
-            player1,
-            player2,
-            reward_or_tie_refund: GameDeposit {
-                token_id: game.reward().token_id,
-                balance
-            },
-            tiles: game.to_tiles(),
-            last_move: last_move
-        };
-
-        self.internal_store_game(game_id, &game_to_store);
         assert_eq!(
             game.game_state,
             GameState::Finished,
             "Cannot stop. Game in progress"
         );
-        self.games.remove(game_id);
-        return Some(game_to_store.game_result)
-=======
-        assert_eq!(
-            game.game_state,
-            GameState::Finished,
-            "Cannot stop. Game in progress"
-        );
 
         return self.store_game(game_id, &winner, &game.get_opponent(&winner), balance);
->>>>>>> 3d84e3aa
     }
 
     pub fn claim_timeout_win(&mut self, game_id: &GameId) -> Option<GameResult> {
@@ -539,17 +426,6 @@
         }
         let looser = game.get_opponent(&player);
         let balance = self.internal_distribute_reward(game_id, Some(&player));
-<<<<<<< HEAD
-        let last_move;
-
-        if game.last_move.is_some() {
-            let board_last_move = game.last_move.clone().unwrap();
-            let last_move_piece = game.board.get(&board_last_move);
-            last_move = Some((board_last_move, last_move_piece.unwrap()))
-        } else {
-            last_move = None;
-        }
-=======
 
         return self.store_game(game_id, &player, &looser, balance)
     }
@@ -561,7 +437,6 @@
           return (coords, piece);
         });
 
->>>>>>> 3d84e3aa
         self.games.remove(game_id);
         let game_to_store = GameLimitedView{
             game_result: GameResult::Win(winner.clone()),
@@ -571,11 +446,7 @@
                 token_id: game.reward().token_id,
                 balance
             },
-<<<<<<< HEAD
             tiles: game.to_tiles(),
-=======
-            tiles: game.board.to_tiles(),
->>>>>>> 3d84e3aa
             last_move: last_move
         };
         self.internal_store_game(game_id, &game_to_store);
@@ -655,11 +526,7 @@
         amount: Balance,
         opponent_id: Option<AccountId>, 
         referrer_id: Option<AccountId> ,
-<<<<<<< HEAD
-        available_for: u64
-=======
         available_for: Duration
->>>>>>> 3d84e3aa
     ) {
         testing_env!(ctx
             .attached_deposit(amount)
@@ -811,13 +678,8 @@
         let user2 = "user2".parse().unwrap();
         let opponent2 = "opponent2".parse().unwrap();
 
-<<<<<<< HEAD
-        make_available_near(&mut ctx, &mut ctr, &user2, ONE_NEAR, None, None, AVAILABLE_FOR_DEFAULT_SEC);
-        make_available_near(&mut ctx, &mut ctr, &opponent2, ONE_NEAR, None, None, AVAILABLE_FOR_DEFAULT_SEC);
-=======
         make_available_near(&mut ctx, &mut ctr, &user2, ONE_NEAR, None, None, AVAILABLE_FOR_DEFAULT);
         make_available_near(&mut ctx, &mut ctr, &opponent2, ONE_NEAR, None, None, AVAILABLE_FOR_DEFAULT);
->>>>>>> 3d84e3aa
 
         let game_id_cheddar = start_game(&mut ctx, &mut ctr, &user(), &opponent());
         let game_id_near = start_game(&mut ctx, &mut ctr, &user2, &opponent2);
@@ -870,11 +732,7 @@
 
         testing_env!(ctx
             .predecessor_account_id(player_2_c)
-<<<<<<< HEAD
-            .block_timestamp(sec_to_nano(ctr.max_game_duration_sec) + 1)
-=======
             .block_timestamp(sec_to_nano(ctr.max_game_duration) + 1)
->>>>>>> 3d84e3aa
             .attached_deposit(ONE_YOCTO)
             .build()
         );
@@ -887,26 +745,16 @@
     fn test_near_deposit() {
         let (mut ctx, mut ctr) = setup_contract(user(), Some(MIN_FEES), None,  Some(MIN_GAME_DURATION));
         assert!(ctr.get_available_players().is_empty());
-<<<<<<< HEAD
-        make_available_near(&mut ctx, &mut ctr, &user(), ONE_NEAR, None, Some(referrer()), AVAILABLE_FOR_DEFAULT_SEC);
-        make_available_near(&mut ctx, &mut ctr, &opponent(), ONE_NEAR, Some(user()), None, AVAILABLE_FOR_DEFAULT_SEC);
-=======
         make_available_near(&mut ctx, &mut ctr, &user(), ONE_NEAR, None, Some(referrer()), AVAILABLE_FOR_DEFAULT);
         make_available_near(&mut ctx, &mut ctr, &opponent(), ONE_NEAR, Some(user()), None, AVAILABLE_FOR_DEFAULT);
->>>>>>> 3d84e3aa
     }
 
     #[test]
     fn make_available_unavailable_near() {
         let (mut ctx, mut ctr) = setup_contract(user(), Some(MIN_FEES), None,  Some(MIN_GAME_DURATION));
         assert!(ctr.get_available_players().is_empty());
-<<<<<<< HEAD
-        make_available_near(&mut ctx, &mut ctr, &user(), ONE_NEAR, None, Some(referrer()), AVAILABLE_FOR_DEFAULT_SEC);
-        make_available_near(&mut ctx, &mut ctr, &opponent(), ONE_NEAR, Some(user()), None, AVAILABLE_FOR_DEFAULT_SEC);
-=======
         make_available_near(&mut ctx, &mut ctr, &user(), ONE_NEAR, None, Some(referrer()), AVAILABLE_FOR_DEFAULT);
         make_available_near(&mut ctx, &mut ctr, &opponent(), ONE_NEAR, Some(user()), None, AVAILABLE_FOR_DEFAULT);
->>>>>>> 3d84e3aa
         assert_eq!(ctr.get_available_players(), Vec::<(AccountId, GameConfigView)>::from([
             (user(), GameConfigView { 
                 token_id: near(), 
@@ -975,11 +823,7 @@
         let msg1 = near_sdk::serde_json::to_string(&gc1).expect("err serialize");
 
         make_available_ft(&mut ctx, &mut ctr, &user(), ONE_CHEDDAR, msg1);
-<<<<<<< HEAD
-        make_available_near(&mut ctx, &mut ctr, &opponent(), ONE_CHEDDAR, None, None, AVAILABLE_FOR_DEFAULT_SEC);
-=======
         make_available_near(&mut ctx, &mut ctr, &opponent(), ONE_CHEDDAR, None, None, AVAILABLE_FOR_DEFAULT);
->>>>>>> 3d84e3aa
         start_game(&mut ctx, &mut ctr, &user(), &opponent());
     }
     #[test]
@@ -1311,11 +1155,7 @@
         let player_not_in_the_game: AccountId = "not_in_game.near".parse().unwrap();
         testing_env!(ctx
             .predecessor_account_id(player_not_in_the_game)
-<<<<<<< HEAD
-            .block_timestamp(sec_to_nano(TIMEOUT_WIN_SEC + 1))
-=======
             .block_timestamp(sec_to_nano(TIMEOUT_WIN + 1))
->>>>>>> 3d84e3aa
             .build()
         );
         ctr.claim_timeout_win(&game_id);
@@ -1474,15 +1314,6 @@
 
         println!("PenaltyUsers: {:#?}", ctr.get_penalty_users());
 
-<<<<<<< HEAD
-        make_available_near(&mut ctx, &mut ctr, &user(), ONE_NEAR, None, None, AVAILABLE_FOR_DEFAULT_SEC);
-        make_available_near(&mut ctx, &mut ctr, &opponent(), ONE_NEAR, None, None, AVAILABLE_FOR_DEFAULT_SEC);
-        make_available_near(&mut ctx, &mut ctr, &"third".parse().unwrap(), ONE_NEAR, None, None, AVAILABLE_FOR_DEFAULT_SEC);
-
-        assert_eq!(ctr.get_available_players().len(), 3);
-        testing_env!(ctx
-            .block_timestamp(sec_to_nano(ctr.max_game_duration_sec + MAX_TIME_TO_BE_AVAILABLE_SEC))
-=======
         make_available_near(&mut ctx, &mut ctr, &user(), ONE_NEAR, None, None, AVAILABLE_FOR_DEFAULT);
         make_available_near(&mut ctx, &mut ctr, &opponent(), ONE_NEAR, None, None, AVAILABLE_FOR_DEFAULT);
         make_available_near(&mut ctx, &mut ctr, &"third".parse().unwrap(), ONE_NEAR, None, None, AVAILABLE_FOR_DEFAULT);
@@ -1490,40 +1321,25 @@
         assert_eq!(ctr.get_available_players().len(), 3);
         testing_env!(ctx
             .block_timestamp(sec_to_nano(ctr.max_game_duration + MAX_TIME_TO_BE_AVAILABLE))
->>>>>>> 3d84e3aa
             .build()
         );
         assert_eq!(ctr.get_available_players().len(), 3);
 
         // test ping expired players
         testing_env!(ctx
-<<<<<<< HEAD
-            .block_timestamp(sec_to_nano(ctr.max_game_duration_sec + MAX_TIME_TO_BE_AVAILABLE_SEC + 2))
-            .build()
-        );
-        print!("here\\");
-        make_available_near(&mut ctx, &mut ctr, &"fourth".parse().unwrap(), ONE_NEAR, None, None, AVAILABLE_FOR_DEFAULT_SEC);
-=======
             .block_timestamp(sec_to_nano(ctr.max_game_duration + MAX_TIME_TO_BE_AVAILABLE + 2))
             .build()
         );
         print!("here\\");
         make_available_near(&mut ctx, &mut ctr, &"fourth".parse().unwrap(), ONE_NEAR, None, None, AVAILABLE_FOR_DEFAULT);
->>>>>>> 3d84e3aa
 
         assert_eq!(ctr.get_available_players().len(), 1);
         assert_eq!(ctr.get_available_players()[0].0, "fourth".parse().unwrap());
 
 
-<<<<<<< HEAD
-        make_available_near(&mut ctx, &mut ctr, &user(), ONE_NEAR, None, None, AVAILABLE_FOR_DEFAULT_SEC);
-        make_available_near(&mut ctx, &mut ctr, &opponent(), ONE_NEAR, None, None, AVAILABLE_FOR_DEFAULT_SEC);
-        make_available_near(&mut ctx, &mut ctr, &"third".parse().unwrap(), ONE_NEAR, None, None, AVAILABLE_FOR_DEFAULT_SEC);
-=======
         make_available_near(&mut ctx, &mut ctr, &user(), ONE_NEAR, None, None, AVAILABLE_FOR_DEFAULT);
         make_available_near(&mut ctx, &mut ctr, &opponent(), ONE_NEAR, None, None, AVAILABLE_FOR_DEFAULT);
         make_available_near(&mut ctx, &mut ctr, &"third".parse().unwrap(), ONE_NEAR, None, None, AVAILABLE_FOR_DEFAULT);
->>>>>>> 3d84e3aa
 
         // first game starts at (max_game_duration + MAX_TIME_TO_BE_AVAILABLE +2) timestamp
         let first_game_id = start_game(&mut ctx, &mut ctr, &user(), &opponent());
@@ -1539,11 +1355,7 @@
         
         // second game starts 12 minutes after first
         testing_env!(ctx
-<<<<<<< HEAD
-            .block_timestamp(sec_to_nano(ctr.max_game_duration_sec + MAX_TIME_TO_BE_AVAILABLE_SEC + 2 + ctr.max_turn_duration_sec * 25 + 1))
-=======
             .block_timestamp(sec_to_nano(ctr.max_game_duration + MAX_TIME_TO_BE_AVAILABLE + 2 + ctr.max_turn_duration * 25 + 1))
->>>>>>> 3d84e3aa
             .build()
         );
 
@@ -1557,26 +1369,16 @@
         let mut second_game = ctr.internal_get_game(&second_game_id); 
         let current_player_second_game = second_game.current_player_account_id();
         let next_player_second_game = second_game.next_player_account_id();
-<<<<<<< HEAD
-        print!("game init at:{}, max_turn_duration: {}", second_game.initiated_at, ctr.max_turn_duration_sec);
-        testing_env!(ctx
-            .block_timestamp(sec_to_nano(second_game.initiated_at + ctr.max_turn_duration_sec - 1))
-=======
         print!("game init at:{}, max_turn_duration: {}", second_game.initiated_at, ctr.max_turn_duration);
         testing_env!(ctx
             .block_timestamp(sec_to_nano(second_game.initiated_at + ctr.max_turn_duration - 1))
->>>>>>> 3d84e3aa
             .build()
         );
         make_move(&mut ctx, &mut ctr, &current_player_second_game, &second_game_id, 0, 0);
         second_game = ctr.internal_get_game(&second_game_id); 
 
         testing_env!(ctx
-<<<<<<< HEAD
-            .block_timestamp(sec_to_nano(second_game.initiated_at + (ctr.max_turn_duration_sec - 1) + (ctr.max_turn_duration_sec - 1)))
-=======
             .block_timestamp(sec_to_nano(second_game.initiated_at + (ctr.max_turn_duration - 1) + (ctr.max_turn_duration - 1)))
->>>>>>> 3d84e3aa
             .build()
         );
         make_move(&mut ctx, &mut ctr, &next_player_second_game, &second_game_id, 0, 1);
@@ -1648,11 +1450,7 @@
         make_move(&mut ctx, &mut ctr, &player_1, &game_id, 0, 2);
         testing_env!(ctx
             .predecessor_account_id(player_1.clone())
-<<<<<<< HEAD
-            .block_timestamp(sec_to_nano(TIMEOUT_WIN_SEC + 1).into())
-=======
             .block_timestamp(sec_to_nano(TIMEOUT_WIN + 1).into())
->>>>>>> 3d84e3aa
             .build()
         );
         // player2 turn too slow
