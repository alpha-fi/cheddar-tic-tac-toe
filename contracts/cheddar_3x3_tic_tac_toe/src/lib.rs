use near_sdk::{
    AccountId, Balance, BorshStorageKey, Gas, Duration, PanicOnDefault,
    Promise, PromiseOrValue, PromiseResult, assert_one_yocto
};
use near_sdk::{
    env, ext_contract, log, near_bindgen, ONE_NEAR, ONE_YOCTO, require
};
use near_sdk::json_types::U128;
use near_sdk::borsh::{self, BorshSerialize, BorshDeserialize};
use near_sdk::serde::{Serialize, Deserialize};
use near_sdk::collections::{UnorderedMap, UnorderedSet};
use stats::UserPenalties;
use views::GameLimitedView;

mod board;
mod callbacks;
mod config;
mod game;
mod game_config;
mod internal;
mod player;
mod stats;
mod token_receiver;
mod views;
mod utils;

use crate::board::*;
use crate::config::*;
use crate::game::*;
use crate::game_config::*;
use crate::player::*;
use crate::stats::*;
use crate::token_receiver::*;
use crate::utils::*;
use crate::views::GameResult;

#[derive(BorshSerialize, BorshStorageKey)]
pub enum StorageKey {
    WhitelistedTokens,
    Games,
    StoredGames,
    Players,
    /* * */
    Stats,
    Affiliates {account_id : AccountId},
    TotalRewards {account_id : AccountId},
    TotalAffiliateRewards {account_id : AccountId}
}

pub (crate) type MinDeposit = Balance;

#[near_bindgen]
#[derive(BorshSerialize, BorshDeserialize, PanicOnDefault)]
pub struct Contract {
    /// Allowed game reward tokens as `TokenContractId` : `MinDeposit`
    whitelisted_tokens: UnorderedMap<TokenContractId, MinDeposit>,
    games: UnorderedMap<GameId, Game>,
    available_players: UnorderedMap<AccountId, GameConfig>,
    /* * */
    stats: UnorderedMap<AccountId, Stats>,
    /// `GameId` which will be set for next created `Game`
    next_game_id: GameId,
    /// service fee percentage in BASIS_P (see `config.rs`)
    service_fee_percentage: u32,
    /// max expected game duration in nanoseconds (see `config.rs`)
    max_game_duration: Duration,
    /// referrer fee percentage from service_fee_percentage in BASIS_P (see `config.rs`)
    referrer_ratio: u32,
    /// system updates
    pub last_update_timestamp: u64,
    /// max expected turn duration in nanoseconds (max_game_duration / max possible turns num)
    max_turn_duration: u64,
    /// storage for printing results
    pub max_stored_games: u8,
    pub stored_games: UnorderedMap<GameId, GameLimitedView>
}

#[near_bindgen]
impl Contract {
    #[init]
    pub fn new(config: Option<Config>) -> Self {
        let (
            service_fee_percentage, 
            max_game_duration,
            referrer_ratio,
            max_stored_games
        ) = if let Some(config) = config {
            config.assert_valid();
            (
                config.service_fee_percentage,
                sec_to_nano(config.max_game_duration_sec),
                config.referrer_ratio,
                config.max_stored_games
            )
        } else {
            // default config
            (
                // 10% total fees - 9.5% to referrer, 0.5% to cheddar distribution
                MAX_FEES,
                // 1 hour for max_game_duration will be set
                // also 400 sec will be max turn duration (max_game_duration / MAX_TURNS_NUM)
<<<<<<< HEAD
                sec_to_nano(5 * 60),
=======
                sec_to_nano(MAX_GAME_DURATION_SEC),
>>>>>>> 3eeb6496
                // 95% refferer fees from 10% total fees
                9500,
                // 50 last games will be stored
                50
            )
        };
        Self {
            whitelisted_tokens: UnorderedMap::new(StorageKey::WhitelistedTokens),
            games: UnorderedMap::new(StorageKey::Games),
            available_players: UnorderedMap::new(StorageKey::Players),
            stats: UnorderedMap::new(StorageKey::Stats),
            next_game_id: 0,
            service_fee_percentage,
            max_game_duration,
            referrer_ratio,
            last_update_timestamp: 0,
            max_turn_duration: sec_to_nano(60),
            max_stored_games,
            stored_games: UnorderedMap::new(StorageKey::StoredGames)
        }
    }

    /// Make player available only with NEAR deposits
    #[payable]
    pub fn make_available(
        &mut self,
        game_config: Option<GameConfigNear>,
    ) {
        let cur_timestamp = env::block_timestamp();
        // checkpoint
        self.internal_ping_expired_players(cur_timestamp);

        let account_id: &AccountId = &env::predecessor_account_id();
        assert!(self.available_players.get(account_id).is_none(), "Already in the waiting list the list");

        let deposit: Balance = env::attached_deposit();
        assert!(deposit >= MIN_DEPOSIT_NEAR, "Deposit is too small. Attached: {}, Required: {}", deposit, MIN_DEPOSIT_NEAR);

        let (opponent_id, referrer_id) = if let Some(game_config) = game_config {
            (game_config.opponent_id, game_config.referrer_id.clone())
        } else {
            (None, None)
        };

        self.available_players.insert(account_id,
            &GameConfig {
                token_id: AccountId::new_unchecked("near".into()),
                deposit,
                opponent_id,
                referrer_id: referrer_id.clone(),
                created_at: cur_timestamp
            }
        );
        
        self.internal_check_player_available(&account_id);

        if let Some(referrer_id) = referrer_id {
            self.internal_add_referrer( &account_id, &referrer_id);
        }
    }

    #[payable]
    pub fn make_unavailable(&mut self) {
        assert_one_yocto();
        let account_id = env::predecessor_account_id();
        match self.available_players.get(&account_id) {
            Some(config) => {
                // refund players deposit
                let token_id = config.token_id.clone();
                self.available_players.remove(&account_id);

                self.internal_transfer(&token_id, &account_id, config.deposit.into())
                    .then(Self::ext(env::current_account_id())
                    .with_static_gas(CALLBACK_GAS)
                    .transfer_deposit_callback(account_id, &config)
                );
            },
            None => panic!("You are not available now")
        }
    }

    pub fn start_game(&mut self, player_2_id: AccountId) -> GameId {
        if let Some(player_2_config) = self.available_players.get(&player_2_id) {
            // Check is game initiator (predecessor) player available to play as well
            let player_1_id = env::predecessor_account_id();
            assert_ne!(player_1_id.clone(), player_2_id.clone(), "Find a friend to play");

            // Get predecessor's available deposit
            let player_1_config = self.internal_get_available_player(&player_1_id);
            let player_1_config_token = player_1_config.token_id;
            let player_1_deposit = player_1_config.deposit;

            self.internal_check_player_available(&player_1_id);
            
            if let Some(player_id) = player_2_config.opponent_id {
                assert_eq!(player_id, player_1_id, "Wrong account");
            }

            // Deposits from two players must be equal
            assert_eq!(
                player_1_deposit, 
                player_2_config.deposit, 
                "Mismatched deposits for players! You: {}, Opponent {}",
                player_1_deposit,
                player_2_config.deposit
            );

            let game_id = self.next_game_id;
            let token_id = player_2_config.token_id;

            assert_eq!(token_id, player_1_config_token, "Mismatch tokens! Choosen tokens for opponent and you must be the same");
            // deposit * 2
            let balance = match player_2_config.deposit.checked_mul(2) {
                Some(value) => value,
                None => panic!("multiplication overflow, too big deposit amount"),
            };

            let reward = GameDeposit {
                token_id: token_id.clone(),
                balance: balance.into()
            };
            log!("game reward:{} in token {:?} ", balance, token_id.clone());
            
            let seed = near_sdk::env::random_seed();
            let mut game = match seed[0] % 2 {
                0 => {
                    Game::create_game(
                    player_2_id.clone(),
                    player_1_id.clone(),
                    reward
                    )
                },
                _ => {
                    Game::create_game(
                    player_1_id.clone(),
                    player_2_id.clone(),
                    reward
                    )
                },
            };

            game.change_state(GameState::Active);
            self.games.insert(&game_id, &game);

            self.next_game_id += 1;
            self.available_players.remove(&player_1_id);
            self.available_players.remove(&player_2_id);

            if let Some(referrer_id) = player_1_config.referrer_id {
                self.internal_add_referrer(&player_1_id, &referrer_id);
            }
            if let Some(referrer_id) = player_2_config.referrer_id {
                self.internal_add_referrer(&player_2_id, &referrer_id);
            }

            self.internal_update_stats(&player_1_id, UpdateStatsAction::AddPlayedGame, None, None);
            self.internal_update_stats(&player_2_id, UpdateStatsAction::AddPlayedGame, None, None);
            game_id
        } else {
            panic!("Your opponent is not ready");
        }
    }

    pub fn make_move(&mut self, game_id: &GameId, row: usize, col: usize) -> [[Option<Piece>; BOARD_SIZE]; BOARD_SIZE] {
        let cur_timestamp = env::block_timestamp();
        //checkpoint
        self.internal_ping_expired_games(cur_timestamp);

        let mut game = self.internal_get_game(game_id);
        let init_game_state = game.game_state;

        assert_eq!(env::predecessor_account_id(), game.current_player_account_id(), "No access");
        assert_eq!(init_game_state, GameState::Active, "Current game isn't active");

        match game.board.check_move(row, col) {
            Ok(_) => {
                // fill board tile with current player piece
                game.board.tiles[row][col] = Some(game.current_piece);
                // switch piece to other one
                game.current_piece = game.current_piece.other();
                // switch player
                game.current_player_index = 1 - game.current_player_index;
                game.board.update_winner(row, col);

                if let Some(winner) = game.board.winner {
                    // change game state to Finished
                    game.change_state(GameState::Finished);
                    self.internal_update_game(game_id, &game);
                    // get winner account, if there is Tie - refund to both players
                    // with crop service fee amount from it
                    let winner_account:Option<&AccountId> = match winner {
                        board::Winner::X => game.get_player_acc_by_piece(Piece::X),
                        board::Winner::O => game.get_player_acc_by_piece(Piece::O),
                        board::Winner::Tie => None,
                    };
               
                    let balance = if winner_account.is_some() {
                        // SOME WINNER
                        log!("\nGame over! {} won!", winner_account.unwrap());
                        self.internal_distribute_reward(game_id, winner_account)
                    } else {
                        // TIE
                        log!("\nGame over! Tie!");
                        self.internal_distribute_reward(game_id, None)
                    };

                    let game_result = match winner_account {
                        Some(winner) => GameResult::Win(winner.clone()),
                        None => GameResult::Tie,
                    };

                    let (player1, player2) = game.get_player_accounts();

                    let game_to_store = GameLimitedView{
                        game_result,
                        player1,
                        player2,
                        reward_or_tie_refund: GameDeposit {
                            token_id: game.reward().token_id,
                            balance
                        },
                        board: game.board.tiles,
                    };

                    self.internal_store_game(game_id, game_to_store);
                    self.internal_stop_game(game_id);
                    
                    return game.board.tiles;
                };
            },
            Err(e) => match e {
                MoveError::GameAlreadyOver => panic!("Game is already finished"),
                MoveError::InvalidPosition { row, col } => panic!(
                    "Provided position is invalid: row: {} col: {}", row, col),
                MoveError::TileFilled { other_piece, row, col } => panic!(
                    "The tile row: {} col: {} already contained another piece: {:?}", row, col, other_piece
                ),
            },
        }
        if game.game_state == GameState::Active {

            game.total_turns += 1;
            // previous turn timestamp
            let previous_turn_timestamp = game.last_turn_timestamp;
            // this turn timestamp
            game.last_turn_timestamp = cur_timestamp;
            // this game duration 
            game.current_duration = cur_timestamp - game.initiated_at;

            if previous_turn_timestamp == 0 {
                if cur_timestamp - game.initiated_at > self.max_turn_duration {
                    log!("Turn duration expired. Required:{} Current:{} ", self.max_turn_duration, cur_timestamp - game.initiated_at);
                    // looser - current player
                    self.internal_stop_expired_game(game_id, env::predecessor_account_id());
                    return game.board.tiles;
                } else {
                    self.internal_update_game(game_id, &game);
                    return game.board.tiles;
                }
            }

            // expired turn time scenario - too long movement from current player
            if game.last_turn_timestamp - previous_turn_timestamp > self.max_turn_duration {
                log!("Turn duration expired. Required:{} Current:{} ", self.max_turn_duration, game.last_turn_timestamp - previous_turn_timestamp);
                // looser - current player
                self.internal_stop_expired_game(game_id, env::predecessor_account_id());
                return game.board.tiles;
            };

            if game.current_duration <= self.max_game_duration {
                self.internal_update_game(game_id, &game);
                return game.board.tiles;
            } else {
                log!("Game duration expired. Required:{} Current:{} ", self.max_game_duration, game.current_duration);
                // looser - current player
                self.internal_stop_expired_game(game_id, env::predecessor_account_id());
                return game.board.tiles;
            }
        } else {
            panic!("Something wrong with game id: {} state", game_id)
        }

    }

    #[payable]
    pub fn give_up(&mut self, game_id: &GameId) {
        assert_one_yocto();
        let mut game: Game = self.internal_get_game(&game_id);
        assert_eq!(game.game_state, GameState::Active, "Current game isn't active");
        
        let account_id = env::predecessor_account_id();

        let (player1, player2) = self.internal_get_game_players(game_id);
        
        let winner = if account_id == player1{
            player2.clone()
        } else if account_id == player2 {
            player1.clone()
        } else {
            panic!("You are not in this game. GameId: {} ", game_id)
        };

        let balance = self.internal_distribute_reward(game_id, Some(&winner));
        game.change_state(GameState::Finished);
        self.internal_update_game(game_id, &game);

        let game_to_store = GameLimitedView{
            game_result: GameResult::Win(winner),
            player1,
            player2,
            reward_or_tie_refund: GameDeposit {
                token_id: game.reward().token_id,
                balance
            },
            board: game.board.tiles,
        };

        self.internal_store_game(game_id, game_to_store);
        self.internal_stop_game(game_id);
    }

    pub fn stop_game(&mut self, game_id: &GameId) {
        let mut game: Game = self.internal_get_game(&game_id);
        assert_eq!(game.game_state, GameState::Active, "Current game isn't active");

        let account_id = env::predecessor_account_id();
        assert_ne!(env::predecessor_account_id(), game.current_player_account_id(), "No access");

        let (player1, player2) = self.internal_get_game_players(game_id);

        game.current_duration = env::block_timestamp() - game.initiated_at;
        assert!(
            game.current_duration >= self.max_game_duration || env::block_timestamp() - game.last_turn_timestamp > self.max_turn_duration, 
            "Too early to stop the game"
        );

        let (winner, looser) = if account_id == player1 {
            (player1, player2)
        } else if account_id == player2 {
            (player2, player1)
        } else {
            panic!("You are not in this game. GameId: {} ", game_id)
        };

        self.internal_update_stats(
            &looser, 
            UpdateStatsAction::AddPenaltyGame, 
            None, 
            None);

        let balance = self.internal_distribute_reward(game_id, Some(&winner));
        game.change_state(GameState::Finished);
        self.internal_update_game(game_id, &game);

        let game_to_store = GameLimitedView{
            game_result: GameResult::Win(winner.clone()),
            player1: winner,
            player2: looser,
            reward_or_tie_refund: GameDeposit {
                token_id: game.reward().token_id,
                balance
            },
            board: game.board.tiles,
        };

        self.internal_store_game(game_id, game_to_store);
        self.internal_stop_game(game_id);
    }

    pub fn claim_timeout_win(&mut self, game_id: &GameId) {
        let game: Game = self.internal_get_game(&game_id);
        let player = env::predecessor_account_id();
        if game.claim_timeout_win(&player) == false {
            log!("can't claim the win, timeout didn't pass");
            return;
        }
        let looser = game.get_opponent(&player);
        let balance = self.internal_distribute_reward(game_id, Some(&player));
        self.games.remove(game_id);
        let game_to_store = GameLimitedView{
            game_result: GameResult::Win(player.clone()),
            player1: player,
            player2: looser,
            reward_or_tie_refund: GameDeposit {
                token_id: game.reward().token_id,
                balance
            },
            board: game.board.tiles,
        };
        self.internal_store_game(game_id, game_to_store);
    }
}

#[cfg(test)]
mod tests {
    use near_contract_standards::fungible_token::receiver::FungibleTokenReceiver;
    use near_sdk::test_utils::VMContextBuilder;
    use near_sdk::{testing_env, Balance};
    use crate::views::GameView;

    use super::*;

    const ONE_CHEDDAR:Balance = ONE_NEAR;

    fn user() -> AccountId {
        "user".parse().unwrap()
    }
    fn opponent() -> AccountId {
        "opponent.near".parse().unwrap()
    }
    fn referrer() -> AccountId {
        "referrer.near".parse().unwrap()
    }
    fn acc_cheddar() -> AccountId {
        "cheddar".parse().unwrap()
    }
    fn near() -> AccountId {
        "near".parse().unwrap()
    }

    fn setup_contract(
        predecessor: AccountId,
        service_fee_percentage: Option<u32>,
        referrer_fee: Option<u32>,
        max_game_duration_sec: Option<u32>
    ) -> (VMContextBuilder, Contract) {
        let mut context = VMContextBuilder::new();
        testing_env!(context.build());
        let config = if service_fee_percentage.is_none() && max_game_duration_sec.is_none() && referrer_fee.is_none(){
            None
        } else {
            Some(Config {
                service_fee_percentage: service_fee_percentage.unwrap(),
                referrer_ratio: referrer_fee.unwrap_or(BASIS_P / 2),
                max_game_duration_sec: max_game_duration_sec.unwrap(),
                max_stored_games: 50u8
            })
        };

        let contract = Contract::new(
            config
        );
        testing_env!(context
            .predecessor_account_id(predecessor.clone())
            .signer_account_id(predecessor.clone())
            .build());
        (context, contract)
    }

    fn whitelist_token(
        ctr: &mut Contract,
    ) {
        ctr.whitelist_token(acc_cheddar().clone(), U128(ONE_CHEDDAR / 10))
    }

    fn make_available_near(
        ctx: &mut VMContextBuilder,
        ctr: &mut Contract,
        user: &AccountId,
        amount: Balance,
        opponent_id: Option<AccountId>, 
        referrer_id: Option<AccountId> 
    ) {
        testing_env!(ctx
            .attached_deposit(amount)
            .predecessor_account_id(user.clone())
            .signer_account_id(user.clone())
            .build());
        ctr.make_available(Some(GameConfigNear { 
            opponent_id, 
            referrer_id 
        }));
    }

    fn make_available_ft(
        ctx: &mut VMContextBuilder,
        ctr: &mut Contract,
        user: &AccountId,
        amount: Balance,
        msg: String
    ) {
        testing_env!(ctx
            .attached_deposit(ONE_YOCTO)
            .predecessor_account_id(acc_cheddar().clone())
            .signer_account_id(user.clone())
            .build());
        ctr.ft_on_transfer(user.clone(), U128(amount), msg);
    }

    fn make_unavailable(
        ctx: &mut VMContextBuilder,
        ctr: &mut Contract,
        user: &AccountId,
    ) {
        testing_env!(ctx
            .attached_deposit(ONE_YOCTO)
            .predecessor_account_id(user.clone())
            .signer_account_id(user.clone())
            .build());
        ctr.make_unavailable();
    }

    fn start_game(
        ctx: &mut VMContextBuilder,
        ctr: &mut Contract,
        user: &AccountId,
        opponent: &AccountId,
    ) -> GameId {
        testing_env!(ctx
            .predecessor_account_id(user.clone())
            .build());
        ctr.start_game(opponent.clone())
    }

    fn make_move(
        ctx: &mut VMContextBuilder,
        ctr: &mut Contract,
        user: &AccountId,
        game_id: &GameId,
        row: usize,
        col: usize
    ) -> [[Option<Piece>; BOARD_SIZE]; BOARD_SIZE] {
        testing_env!(ctx
            .predecessor_account_id(user.clone())
            .build());
        ctr.make_move(game_id, row, col)
    }

    fn stop_game(
        ctx: &mut VMContextBuilder,
        ctr: &mut Contract,
        user: &AccountId,
        game_id: &GameId,
        forward_time_sec: u32
    ) {
        let nanos = sec_to_nano(forward_time_sec);
        testing_env!(ctx
            .predecessor_account_id(user.clone())
            .attached_deposit(ONE_YOCTO)
            .block_timestamp(nanos)
            .build());
        ctr.stop_game(&game_id)
    }

    fn get_board_current_player(game: &Game) -> AccountId {
        game.current_player_account_id()
    }

    /// This function is used to print out the board in a human readable way
    fn print_tiles(tiles: &[[Option<Piece>; BOARD_SIZE]; BOARD_SIZE]) {
        // The result of this function will be something like the following:
        //   A B C
        // 1 x ▢ ▢
        // 2 ▢ ▢ o
        // 3 ▢ ▢ ▢
        print!("  ");
        for j in 0..tiles[0].len() as u8 {
            // `b'A'` produces the ASCII character code for the letter A (i.e. 65)
            print!(" {}", (b'A' + j) as char);
        }
        // This prints the final newline after the row of column letters
        println!();
        for (i, row) in tiles.iter().enumerate() {
            // We print the row number with a space in front of it
            print!(" {}", i + 1);
            for tile in row {
                print!(" {}", match *tile {
                    Some(Piece::X) => "x",
                    Some(Piece::O) => "o",
                    None => "\u{25A2}", // empty tile pretty print "▢"
                });
            }
            println!();
        }
        println!();
    }

    fn game_basics() -> Result<(VMContextBuilder, Contract), std::io::Error> {
        let (mut ctx, mut ctr) = setup_contract(user(), Some(MIN_FEES), None,  Some(60 * 10));
        assert!(ctr.get_available_players().is_empty());
        whitelist_token(&mut ctr);
        assert_eq!(ctr.get_whitelisted_tokens(), Vec::from([
            (acc_cheddar(), (ONE_CHEDDAR / 10).into())
        ]));

        let gc1 = GameConfigArgs { 
            opponent_id: Some(opponent()), 
            referrer_id: Some(referrer()) 
        };
        let msg1 = near_sdk::serde_json::to_string(&gc1).expect("err serialize");
        let gc2 = GameConfigArgs { 
            opponent_id: Some(user()), 
            referrer_id: None 
        };
        let msg2 = near_sdk::serde_json::to_string(&gc2).expect("err serialize");
        make_available_ft(&mut ctx, &mut ctr, &user(), ONE_CHEDDAR, msg1);
        make_available_ft(&mut ctx, &mut ctr, &opponent(), ONE_CHEDDAR, msg2);
        assert_eq!(ctr.get_available_players(), Vec::<(AccountId, GameConfigView)>::from([
            (user(), GameConfigView { 
                token_id: acc_cheddar(), 
                deposit: U128(ONE_CHEDDAR), 
                opponent_id: Some(opponent()), 
                referrer_id: Some(referrer()),
                created_at: 0
            }),
            (opponent(), GameConfigView { 
                token_id: acc_cheddar(), 
                deposit: U128(ONE_CHEDDAR), 
                opponent_id: Some(user()), 
                referrer_id: None,
                created_at: 0
            }),
        ]));

        let user2 = "user2".parse().unwrap();
        let opponent2 = "opponent2".parse().unwrap();

        make_available_near(&mut ctx, &mut ctr, &user2, ONE_NEAR, None, None);
        make_available_near(&mut ctx, &mut ctr, &opponent2, ONE_NEAR, None, None);

        let game_id_cheddar = start_game(&mut ctx, &mut ctr, &user(), &opponent());
        let game_id_near = start_game(&mut ctx, &mut ctr, &user2, &opponent2);
        
        let game_cheddar = ctr.internal_get_game(&game_id_cheddar);
        let game_near = ctr.internal_get_game(&game_id_near);
        // cheddar
        let player_1_c = game_cheddar.current_player_account_id().clone();
        let player_2_c = game_cheddar.next_player_account_id().clone();
        // near
        let player_1_n = game_near.current_player_account_id().clone();
        let player_2_n = game_near.next_player_account_id().clone();

        assert!(ctr.get_active_games().contains(&(game_id_cheddar, GameView::from(&game_cheddar))));
        assert!(ctr.get_active_games().contains(&(game_id_near, GameView::from(&game_near))));

        // near game
        // 600000000000
        // 600000000000

        let mut tiles = make_move(&mut ctx, &mut ctr, &player_1_n, &game_id_near, 0, 1);
        print_tiles(&tiles);
        tiles = make_move(&mut ctx, &mut ctr, &player_2_n, &game_id_near, 0, 0);
        print_tiles(&tiles);
        tiles = make_move(&mut ctx, &mut ctr, &player_1_n, &game_id_near, 1, 1);
        print_tiles(&tiles);
        tiles = make_move(&mut ctx, &mut ctr, &player_2_n, &game_id_near, 2, 2);
        print_tiles(&tiles);
        tiles = make_move(&mut ctx, &mut ctr, &player_1_n, &game_id_near, 0, 2);
        print_tiles(&tiles);
        tiles = make_move(&mut ctx, &mut ctr, &player_2_n, &game_id_near, 2, 0);
        print_tiles(&tiles);
        tiles = make_move(&mut ctx, &mut ctr, &player_1_n, &game_id_near, 2, 1);
        print_tiles(&tiles);

        let player_1_stats = ctr.get_stats(&opponent2);
        let player_2_stats = ctr.get_stats(&user2);
        println!("{:#?}", player_1_stats);
        println!("{:#?}", player_2_stats);
        assert!(
            player_1_stats.games_played == player_2_stats.games_played
        );
        assert!(
            player_2_stats.victories_num == 0 && player_1_stats.victories_num == 1
        );   
        assert_eq!(player_1_stats.total_reward, (2 * ONE_NEAR - ((2 * ONE_NEAR / BASIS_P as u128 )* MIN_FEES as u128)));
        assert_eq!(player_2_stats.total_reward, 0);
        // cheddar game

        testing_env!(ctx
            .predecessor_account_id(player_2_c)
            .block_timestamp(ctr.max_game_duration + 1)
            .attached_deposit(ONE_YOCTO)
            .build()
        );
        ctr.stop_game(&game_id_cheddar);

        Ok((ctx, ctr))
    }

    #[test]
    fn test_whitelist_token() {
        let (mut ctx, mut ctr) = setup_contract(user(), Some(MIN_FEES), None,  Some(60 * 10));
        whitelist_token(&mut ctr);
        assert_eq!(ctr.get_whitelisted_tokens(), Vec::from([
            (acc_cheddar(), U128(ONE_CHEDDAR / 10))
        ]));
        assert!(ctr.get_available_players().is_empty());
    }
    #[test]
    fn make_available_unavailable_near() {
        let (mut ctx, mut ctr) = setup_contract(user(), Some(MIN_FEES), None,  Some(60 * 10));
        assert!(ctr.get_available_players().is_empty());
        make_available_near(&mut ctx, &mut ctr, &user(), ONE_NEAR, None, Some(referrer()));
        make_available_near(&mut ctx, &mut ctr, &opponent(), ONE_NEAR, Some(user()), None);
        assert_eq!(ctr.get_available_players(), Vec::<(AccountId, GameConfigView)>::from([
            (user(), GameConfigView { 
                token_id: near(), 
                deposit: U128(ONE_NEAR), 
                opponent_id: None, 
                referrer_id: Some(referrer()),
                created_at: 0
            }),
            (opponent(), GameConfigView { 
                token_id: near(), 
                deposit: U128(ONE_NEAR), 
                opponent_id: Some(user()), 
                referrer_id: None,
                created_at: 0
            }),
        ]));
        make_unavailable(&mut ctx, &mut ctr, &user());
        make_unavailable(&mut ctx, &mut ctr, &opponent());
        assert!(ctr.get_available_players().is_empty());
    }
    #[test]
    fn test_make_available_unavailable() {
        let (mut ctx, mut ctr) = setup_contract(user(), Some(MIN_FEES), None,  Some(60 * 10));
        whitelist_token(&mut ctr);
        assert_eq!(ctr.get_whitelisted_tokens(), Vec::from([
            (acc_cheddar(), (ONE_CHEDDAR / 10).into())
        ]));
        assert!(ctr.get_available_players().is_empty());
        let gc1 = GameConfigArgs { 
            opponent_id: Some(opponent()), 
            referrer_id: Some(referrer()) 
        };
        let msg1 = near_sdk::serde_json::to_string(&gc1).expect("err serialize");
        let gc2 = GameConfigArgs { 
            opponent_id: Some(user()), 
            referrer_id: None 
        };
        let msg2 = near_sdk::serde_json::to_string(&gc2).expect("err serialize");
        make_available_ft(&mut ctx, &mut ctr, &user(), ONE_CHEDDAR, msg1);
        make_available_ft(&mut ctx, &mut ctr, &opponent(), ONE_CHEDDAR, msg2);
        assert_eq!(ctr.get_available_players(), Vec::<(AccountId, GameConfigView)>::from([
            (user(), GameConfigView { 
                token_id: acc_cheddar(), 
                deposit: U128(ONE_CHEDDAR), 
                opponent_id: Some(opponent()), 
                referrer_id: Some(referrer()),
                created_at: 0
            }),
            (opponent(), GameConfigView { 
                token_id: acc_cheddar(), 
                deposit: U128(ONE_CHEDDAR), 
                opponent_id: Some(user()), 
                referrer_id: None,
                created_at: 0
            }),
        ]));
        make_unavailable(&mut ctx, &mut ctr, &user());
        make_unavailable(&mut ctx, &mut ctr, &opponent());
        assert!(ctr.get_available_players().is_empty());
    }
    #[test]
    #[should_panic(expected="Mismatch tokens! Choosen tokens for opponent and you must be the same")]
    fn start_game_diff_tokens() {
        let (mut ctx, mut ctr) = setup_contract(user(), Some(MIN_FEES), None,  Some(60 * 10));
        whitelist_token(&mut ctr);
        assert_eq!(ctr.get_whitelisted_tokens(), Vec::from([
            (acc_cheddar(), (ONE_CHEDDAR / 10).into())
        ]));
        assert!(ctr.get_available_players().is_empty());
        let gc1 = GameConfigArgs { 
            opponent_id: Some(opponent()), 
            referrer_id: Some(referrer()) 
        };
        let msg1 = near_sdk::serde_json::to_string(&gc1).expect("err serialize");

        make_available_ft(&mut ctx, &mut ctr, &user(), ONE_CHEDDAR, msg1);
        make_available_near(&mut ctx, &mut ctr, &opponent(), ONE_CHEDDAR, None, None);
        start_game(&mut ctx, &mut ctr, &user(), &opponent());
    }
    #[test]
    fn test_give_up() {
        let (mut ctx, mut ctr) = setup_contract(user(), Some(MIN_FEES), None,  Some(60 * 10));
        whitelist_token(&mut ctr);
        assert_eq!(ctr.get_whitelisted_tokens(), Vec::from([
            (acc_cheddar(), (ONE_CHEDDAR / 10).into())
        ]));
        assert!(ctr.get_available_players().is_empty());
        let gc1 = GameConfigArgs { 
            opponent_id: Some(opponent()), 
            referrer_id: Some(referrer()) 
        };
        let msg1 = near_sdk::serde_json::to_string(&gc1).expect("err serialize");
        let gc2 = GameConfigArgs { 
            opponent_id: Some(user()), 
            referrer_id: None 
        };
        let msg2 = near_sdk::serde_json::to_string(&gc2).expect("err serialize");
        make_available_ft(&mut ctx, &mut ctr, &user(), ONE_CHEDDAR, msg1);
        make_available_ft(&mut ctx, &mut ctr, &opponent(), ONE_CHEDDAR, msg2);
        assert_eq!(ctr.get_available_players(), Vec::<(AccountId, GameConfigView)>::from([
            (user(), GameConfigView { 
                token_id: acc_cheddar(), 
                deposit: U128(ONE_CHEDDAR), 
                opponent_id: Some(opponent()), 
                referrer_id: Some(referrer()),
                created_at: 0 
            }),
            (opponent(), GameConfigView { 
                token_id: acc_cheddar(), 
                deposit: U128(ONE_CHEDDAR), 
                opponent_id: Some(user()), 
                referrer_id: None,
                created_at: 0 
            }),
        ]));
        testing_env!(ctx
            .attached_deposit(ONE_YOCTO)
            .predecessor_account_id(user().clone())
            .build());
        let game_id = start_game(&mut ctx, &mut ctr, &user(), &opponent());
        ctr.give_up(&game_id);
        let player_1_stats = ctr.get_stats(&user());
        let player_2_stats = ctr.get_stats(&opponent());

        assert!(
            player_1_stats.games_played == player_2_stats.games_played
        );
        assert!(
            player_1_stats.victories_num == 0 && player_2_stats.victories_num == 1
        );
        assert_eq!(
            player_2_stats.total_reward, (2 * ONE_CHEDDAR - ((2 * ONE_CHEDDAR / BASIS_P as u128) * MIN_FEES as u128) ));
        assert_eq!(player_1_stats.total_reward, 0);
    }
    #[test]
    fn test_game_basics() {
        let (mut ctx, mut ctr) = setup_contract(user(), Some(MIN_FEES), None,  Some(60 * 10));
        whitelist_token(&mut ctr);
        assert_eq!(ctr.get_whitelisted_tokens(), Vec::from([
            (acc_cheddar(), (ONE_CHEDDAR / 10).into())
        ]));
        assert!(ctr.get_available_players().is_empty());
        let gc1 = GameConfigArgs { 
            opponent_id: Some(opponent()), 
            referrer_id: Some(referrer()) 
        };
        let msg1 = near_sdk::serde_json::to_string(&gc1).expect("err serialize");
        let gc2 = GameConfigArgs { 
            opponent_id: Some(user()), 
            referrer_id: None 
        };
        let msg2 = near_sdk::serde_json::to_string(&gc2).expect("err serialize");
        make_available_ft(&mut ctx, &mut ctr, &user(), ONE_CHEDDAR, msg1);
        make_available_ft(&mut ctx, &mut ctr, &opponent(), ONE_CHEDDAR, msg2);
        
        let game_id = start_game(&mut ctx, &mut ctr, &user(), &opponent());
        
        let game = ctr.internal_get_game(&game_id);
        let player_1 = game.current_player_account_id().clone();
        let player_2 = game.next_player_account_id().clone();

        assert_ne!(player_1, game.next_player_account_id());
        assert_ne!(game.players[0].piece, game.players[1].piece);
        assert_eq!(player_1, game.players[0].account_id);
        assert_eq!(player_2, game.players[1].account_id);
        assert_eq!(game.board.current_piece, game.players[0].piece);

        assert!(ctr.get_active_games().contains(&(game_id, GameView::from(&game))));

        let mut tiles = make_move(&mut ctx, &mut ctr, &player_1, &game_id, 0, 1);
        print_tiles(&tiles);
        tiles = make_move(&mut ctx, &mut ctr, &player_2, &game_id, 0, 0);
        print_tiles(&tiles);
        tiles = make_move(&mut ctx, &mut ctr, &player_1, &game_id, 1, 1);
        print_tiles(&tiles);
        tiles = make_move(&mut ctx, &mut ctr, &player_2, &game_id, 2, 2);
        print_tiles(&tiles);
        tiles = make_move(&mut ctx, &mut ctr, &player_1, &game_id, 0, 2);
        print_tiles(&tiles);
        tiles = make_move(&mut ctx, &mut ctr, &player_2, &game_id, 2, 0);
        print_tiles(&tiles);
        tiles = make_move(&mut ctx, &mut ctr, &player_1, &game_id, 2, 1);
        print_tiles(&tiles);

        let player_1_stats = ctr.get_stats(&opponent());
        let player_2_stats = ctr.get_stats(&user());
        println!("{:#?}", player_1_stats);
        println!("{:#?}", player_2_stats);
        assert!(
            player_1_stats.games_played == player_2_stats.games_played
        );
        assert!(
            player_2_stats.victories_num == 0 && player_1_stats.victories_num == 1
        );   
        assert_eq!(player_1_stats.total_reward,(2 * ONE_CHEDDAR - ((2 * ONE_CHEDDAR / BASIS_P as u128 )* MIN_FEES as u128)));
        assert_eq!(player_2_stats.total_reward, 0);
    }

    #[test]
    fn test_game_basics_near() {
        assert!(game_basics().is_ok());
    }

    #[test]
    fn test_tie_scenario() {
        let (mut ctx, mut ctr) = setup_contract(user(), Some(MIN_FEES), None,  Some(60 * 10));
        whitelist_token(&mut ctr);
        assert_eq!(ctr.get_whitelisted_tokens(), Vec::from([
            (acc_cheddar(), (ONE_CHEDDAR / 10).into())
        ]));
        assert!(ctr.get_available_players().is_empty());
        let gc1 = GameConfigArgs { 
            opponent_id: Some(opponent()), 
            referrer_id: None 
        };
        let msg1 = near_sdk::serde_json::to_string(&gc1).expect("err serialize");
        let gc2 = GameConfigArgs { 
            opponent_id: Some(user()), 
            referrer_id: None 
        };
        let msg2 = near_sdk::serde_json::to_string(&gc2).expect("err serialize");
        make_available_ft(&mut ctx, &mut ctr, &user(), ONE_CHEDDAR, msg1);
        make_available_ft(&mut ctx, &mut ctr, &opponent(), ONE_CHEDDAR, msg2);
        
        let game_id = start_game(&mut ctx, &mut ctr, &user(), &opponent());
        
        let game = ctr.internal_get_game(&game_id);
        let player_1 = game.current_player_account_id().clone();
        let player_2 = game.next_player_account_id().clone();

        println!("( {} , {} )", player_1, player_2);

        assert_ne!(player_1, game.next_player_account_id());
        assert_ne!(game.players[0].piece, game.players[1].piece);
        assert_eq!(player_1, game.players[0].account_id);
        assert_eq!(player_2, game.players[1].account_id);
        assert_eq!(game.board.current_piece, game.players[0].piece);

        assert!(ctr.get_active_games().contains(&(game_id, GameView::from(&game))));

        let mut tiles = make_move(&mut ctx, &mut ctr, &player_1, &game_id, 0, 0);
        print_tiles(&tiles);
        tiles = make_move(&mut ctx, &mut ctr, &player_2, &game_id, 0, 1);
        print_tiles(&tiles);
        tiles = make_move(&mut ctx, &mut ctr, &player_1, &game_id, 0, 2);
        print_tiles(&tiles);
        tiles = make_move(&mut ctx, &mut ctr, &player_2, &game_id, 2, 0);
        print_tiles(&tiles);
        tiles = make_move(&mut ctx, &mut ctr, &player_1, &game_id, 2, 1);
        print_tiles(&tiles);
        tiles = make_move(&mut ctx, &mut ctr, &player_2, &game_id, 2, 2);
        print_tiles(&tiles);
        tiles = make_move(&mut ctx, &mut ctr, &player_1, &game_id, 1, 0);
        print_tiles(&tiles);
        tiles = make_move(&mut ctx, &mut ctr, &player_2, &game_id, 1, 2);
        print_tiles(&tiles);
        tiles = make_move(&mut ctx, &mut ctr, &player_1, &game_id, 1, 1);
        print_tiles(&tiles);

        let player_1_stats = ctr.get_stats(&opponent());
        let player_2_stats = ctr.get_stats(&user());

        assert!(
            player_1_stats.games_played == player_2_stats.games_played
        );
        assert_eq!(
            player_1_stats.victories_num, player_2_stats.victories_num
        );
        assert!(
            player_1_stats.total_reward == player_2_stats.total_reward
        ); 
        // assert_eq!(
        //     ctr.reward_computed,
        //     (2 * ONE_CHEDDAR - (2 * ONE_CHEDDAR / BASIS_P as u128 * MIN_FEES as u128)) / 2 
        // )
    }
    #[test]
    #[should_panic(expected="Too early to stop the game")]
    fn test_stop_game_too_early() {
        let (mut ctx, mut ctr) = setup_contract(user(), Some(MIN_FEES), None,  Some(60 * 10));
        whitelist_token(&mut ctr);
        assert_eq!(ctr.get_whitelisted_tokens(), Vec::from([
            (acc_cheddar(), U128(ONE_CHEDDAR / 10))
        ]));
        assert!(ctr.get_available_players().is_empty());
        let gc1 = GameConfigArgs { 
            opponent_id: Some(opponent()), 
            referrer_id: None 
        };
        let msg1 = near_sdk::serde_json::to_string(&gc1).expect("err serialize");
        let gc2 = GameConfigArgs { 
            opponent_id: Some(user()), 
            referrer_id: None 
        };
        let msg2 = near_sdk::serde_json::to_string(&gc2).expect("err serialize");
        make_available_ft(&mut ctx, &mut ctr, &user(), ONE_CHEDDAR, msg1);
        make_available_ft(&mut ctx, &mut ctr, &opponent(), ONE_CHEDDAR, msg2);
        
        let game_id = start_game(&mut ctx, &mut ctr, &user(), &opponent());
        
        let game = ctr.internal_get_game(&game_id);
        let player_1 = game.current_player_account_id().clone();
        let player_2 = game.next_player_account_id().clone();

        println!("( {} , {} )", player_1, player_2);

        assert_ne!(player_1, game.next_player_account_id());
        assert_ne!(game.players[0].piece, game.players[1].piece);
        assert_eq!(player_1, game.players[0].account_id);
        assert_eq!(player_2, game.players[1].account_id);
        assert_eq!(game.board.current_piece, game.players[0].piece);

        assert!(ctr.get_active_games().contains(&(game_id, GameView::from(&game))));

        let mut tiles = make_move(&mut ctx, &mut ctr, &player_1, &game_id, 0, 0);
        print_tiles(&tiles);
        tiles = make_move(&mut ctx, &mut ctr, &player_2, &game_id, 0, 1);
        print_tiles(&tiles);
        tiles = make_move(&mut ctx, &mut ctr, &player_1, &game_id, 0, 2);
        print_tiles(&tiles);
        tiles = make_move(&mut ctx, &mut ctr, &player_2, &game_id, 2, 0);
        print_tiles(&tiles);
        tiles = make_move(&mut ctx, &mut ctr, &player_1, &game_id, 2, 1);
        print_tiles(&tiles);
        tiles = make_move(&mut ctx, &mut ctr, &player_2, &game_id, 2, 2);
        print_tiles(&tiles);
        tiles = make_move(&mut ctx, &mut ctr, &player_1, &game_id, 1, 0);
        print_tiles(&tiles);
        tiles = make_move(&mut ctx, &mut ctr, &player_2, &game_id, 1, 2);
        print_tiles(&tiles);
        
        stop_game(&mut ctx, &mut ctr, &player_2, &game_id, 30);
    }

    #[test]
    #[should_panic(expected="No access")]
    fn test_stop_game_wrong_access() {
        let (mut ctx, mut ctr) = setup_contract(user(), Some(MIN_FEES), None,  Some(60 * 10));
        whitelist_token(&mut ctr);
        assert_eq!(ctr.get_whitelisted_tokens(), Vec::from([
            (acc_cheddar(), (ONE_CHEDDAR / 10).into())
        ]));
        assert!(ctr.get_available_players().is_empty());
        let gc1 = GameConfigArgs { 
            opponent_id: Some(opponent()), 
            referrer_id: None 
        };
        let msg1 = near_sdk::serde_json::to_string(&gc1).expect("err serialize");
        let gc2 = GameConfigArgs { 
            opponent_id: Some(user()), 
            referrer_id: None 
        };
        let msg2 = near_sdk::serde_json::to_string(&gc2).expect("err serialize");
        make_available_ft(&mut ctx, &mut ctr, &user(), ONE_CHEDDAR, msg1);
        make_available_ft(&mut ctx, &mut ctr, &opponent(), ONE_CHEDDAR, msg2);
        
        let game_id = start_game(&mut ctx, &mut ctr, &user(), &opponent());
        
        let game = ctr.internal_get_game(&game_id);
        let player_1 = game.current_player_account_id().clone();
        let player_2 = game.next_player_account_id().clone();

        println!("( {} , {} )", player_1, player_2);

        assert_ne!(player_1, game.next_player_account_id());
        assert_ne!(game.players[0].piece, game.players[1].piece);
        assert_eq!(player_1, game.players[0].account_id);
        assert_eq!(player_2, game.players[1].account_id);
        assert_eq!(game.board.current_piece, game.players[0].piece);

        assert!(ctr.get_active_games().contains(&(game_id, GameView::from(&game))));

        let mut tiles = make_move(&mut ctx, &mut ctr, &player_1, &game_id, 0, 0);
        print_tiles(&tiles);
        tiles = make_move(&mut ctx, &mut ctr, &player_2, &game_id, 0, 1);
        print_tiles(&tiles);
        tiles = make_move(&mut ctx, &mut ctr, &player_1, &game_id, 0, 2);
        print_tiles(&tiles);
        tiles = make_move(&mut ctx, &mut ctr, &player_2, &game_id, 2, 0);
        print_tiles(&tiles);
        tiles = make_move(&mut ctx, &mut ctr, &player_1, &game_id, 2, 1);
        print_tiles(&tiles);
        tiles = make_move(&mut ctx, &mut ctr, &player_2, &game_id, 2, 2);
        print_tiles(&tiles);
        tiles = make_move(&mut ctx, &mut ctr, &player_1, &game_id, 1, 0);
        print_tiles(&tiles);
        tiles = make_move(&mut ctx, &mut ctr, &player_2, &game_id, 1, 2);
        print_tiles(&tiles);
        
        stop_game(&mut ctx, &mut ctr, &player_1, &game_id, 601);
    }

    // #[test]
    // fn test_expired_game() {
    //     let (mut ctx, mut ctr) = setup_contract(user(), Some(MIN_FEES), None,  Some(60 * 10));
    //     whitelist_token(&mut ctr);
    //     assert_eq!(ctr.get_whitelisted_tokens(), Vec::from([
    //         (acc_cheddar(), (ONE_CHEDDAR / 10).into())
    //     ]));
    //     assert!(ctr.get_available_players().is_empty());
    //     let gc1 = GameConfigArgs { 
    //         opponent_id: Some(opponent()), 
    //         referrer_id: None 
    //     };
    //     let msg1 = near_sdk::serde_json::to_string(&gc1).expect("err serialize");
    //     let gc2 = GameConfigArgs { 
    //         opponent_id: Some(user()), 
    //         referrer_id: None 
    //     };
    //     let msg2 = near_sdk::serde_json::to_string(&gc2).expect("err serialize");
    //     make_available_ft(&mut ctx, &mut ctr, &user(), ONE_CHEDDAR, msg1);
    //     make_available_ft(&mut ctx, &mut ctr, &opponent(), ONE_CHEDDAR, msg2);
        
    //     let game_id = start_game(&mut ctx, &mut ctr, &user(), &opponent());
        
    //     let game = ctr.internal_get_game(&game_id);
    //     let player_1 = game.current_player_account_id().clone();
    //     let player_2 = game.next_player_account_id().clone();

    //     println!("( {} , {} )", player_1, player_2);

    //     assert_ne!(player_1, game.next_player_account_id());
    //     assert_ne!(game.players[0].piece, game.players[1].piece);
    //     assert_eq!(player_1, game.players[0].account_id);
    //     assert_eq!(player_2, game.players[1].account_id);
    //     assert_eq!(game.board.current_piece, game.players[0].piece);

    //     assert!(ctr.get_active_games().contains(&(game_id, game.clone())));

    //     let mut tiles = make_move(&mut ctx, &mut ctr, &player_1, &game_id, 0, 0);
    //     print_tiles(&tiles);
    //     tiles = make_move(&mut ctx, &mut ctr, &player_2, &game_id, 0, 1);
    //     print_tiles(&tiles);
    //     tiles = make_move(&mut ctx, &mut ctr, &player_1, &game_id, 0, 2);
    //     print_tiles(&tiles);
    //     tiles = make_move(&mut ctx, &mut ctr, &player_2, &game_id, 2, 0);
    //     print_tiles(&tiles);
    //     tiles = make_move(&mut ctx, &mut ctr, &player_1, &game_id, 2, 1);
    //     print_tiles(&tiles);
    //     tiles = make_move(&mut ctx, &mut ctr, &player_2, &game_id, 2, 2);
    //     print_tiles(&tiles);
    //     tiles = make_move(&mut ctx, &mut ctr, &player_1, &game_id, 1, 0);
    //     print_tiles(&tiles);
    //     testing_env!(ctx
    //         .predecessor_account_id(player_2.clone())
    //         .block_timestamp(sec_to_nano(601))
    //         .build()
    //     );
    //     // player2 turn too slow
    //     ctr.make_move(&game_id, 1, 2);
    //     assert!(ctr.get_stats(&player_1).victories_num == 1);
    //     assert!(ctr.get_stats(&player_2).victories_num == 0);
    //     assert_eq!(
    //         ctr.get_stats(&player_1).total_reward,
    //         Vec::from([
    //             (
    //                 acc_cheddar(),
    //                 (2 * ONE_CHEDDAR - (2 * ONE_CHEDDAR / BASIS_P as u128 * MIN_FEES as u128)) 
    //             )
    //         ])
    //     )
    // }

    // #[test]
    // fn test_stop_game() {
    //     let (mut ctx, mut ctr) = setup_contract(user(), Some(MIN_FEES), None,  None);
    //     whitelist_token(&mut ctr);
    //     assert_eq!(ctr.get_whitelisted_tokens(), Vec::from([
    //         (acc_cheddar(), (ONE_CHEDDAR / 10).into())
    //     ]));
    //     assert!(ctr.get_available_players().is_empty());
    //     let gc1 = GameConfigArgs { 
    //         opponent_id: Some(opponent()), 
    //         referrer_id: None 
    //     };
    //     let msg1 = near_sdk::serde_json::to_string(&gc1).expect("err serialize");
    //     let gc2 = GameConfigArgs { 
    //         opponent_id: Some(user()), 
    //         referrer_id: None 
    //     };
    //     let msg2 = near_sdk::serde_json::to_string(&gc2).expect("err serialize");
    //     make_available_ft(&mut ctx, &mut ctr, &user(), ONE_CHEDDAR, msg1);
    //     make_available_ft(&mut ctx, &mut ctr, &opponent(), ONE_CHEDDAR, msg2);
        
    //     let game_id = start_game(&mut ctx, &mut ctr, &user(), &opponent());
        
    //     let game = ctr.internal_get_game(&game_id);
    //     let player_1 = game.current_player_account_id().clone();
    //     let player_2 = game.next_player_account_id().clone();

    //     println!("( {} , {} )", player_1, player_2);

    //     assert_ne!(player_1, game.next_player_account_id());
    //     assert_ne!(game.players[0].piece, game.players[1].piece);
    //     assert_eq!(player_1, game.players[0].account_id);
    //     assert_eq!(player_2, game.players[1].account_id);
    //     assert_eq!(game.board.current_piece, game.players[0].piece);

    //     assert!(ctr.get_active_games().contains(&(game_id, game.clone())));

    //     let mut tiles = make_move(&mut ctx, &mut ctr, &player_1, &game_id, 0, 0);
    //     print_tiles(&tiles);
    //     tiles = make_move(&mut ctx, &mut ctr, &player_2, &game_id, 0, 1);
    //     print_tiles(&tiles);
    //     tiles = make_move(&mut ctx, &mut ctr, &player_1, &game_id, 0, 2);
    //     print_tiles(&tiles);
    //     tiles = make_move(&mut ctx, &mut ctr, &player_2, &game_id, 2, 0);
    //     print_tiles(&tiles);
    //     tiles = make_move(&mut ctx, &mut ctr, &player_1, &game_id, 2, 1);
    //     print_tiles(&tiles);
    //     tiles = make_move(&mut ctx, &mut ctr, &player_2, &game_id, 2, 2);
    //     print_tiles(&tiles);
    //     tiles = make_move(&mut ctx, &mut ctr, &player_1, &game_id, 1, 0);
    //     print_tiles(&tiles);
    //     tiles = make_move(&mut ctx, &mut ctr, &player_2, &game_id, 1, 2);
    //     print_tiles(&tiles);
        
    //     stop_game(&mut ctx, &mut ctr, &player_2, &game_id, 601);
        
    //     let player_1_stats = ctr.get_stats(&opponent());
    //     let player_2_stats = ctr.get_stats(&user());

    //     assert!(
    //         player_1_stats.games_played == player_2_stats.games_played
    //     );
    //     assert!(
    //         player_2_stats.victories_num == 1 && player_1_stats.victories_num == 0
    //     );
    //     assert!(
    //         !player_2_stats.total_reward.is_empty() && player_1_stats.total_reward.is_empty()
    //     ); 
    //     assert_eq!(
    //         player_2_stats.total_reward,
    //         Vec::from([
    //             (
    //                 acc_cheddar(),
    //                 (2 * ONE_CHEDDAR - (2 * ONE_CHEDDAR / BASIS_P as u128 * MIN_FEES as u128)) 
    //             )
    //         ])
    //     )
    // }

    #[test]
    fn test_new_views() -> Result<(), std::io::Error>{
        let (mut ctx, mut ctr) = game_basics()?;

        println!("ContractParams: {:#?}", ctr.get_contract_params());
        println!("TotalStatsNum: {:#?}", ctr.get_total_stats_num());
        println!("AccountsPlayed: {:#?}", ctr.get_accounts_played());
        println!("UserPenalties: {:#?}", ctr.get_user_penalties(&user()));

        println!("PenaltyUsers: {:#?}", ctr.get_penalty_users());

        make_available_near(&mut ctx, &mut ctr, &user(), ONE_NEAR, None, None);
        make_available_near(&mut ctx, &mut ctr, &opponent(), ONE_NEAR, None, None);
        make_available_near(&mut ctx, &mut ctr, &"third".parse().unwrap(), ONE_NEAR, None, None);

        assert_eq!(ctr.get_available_players().len(), 3);

        testing_env!(ctx
            .block_timestamp(ctr.max_game_duration + MAX_TIME_TO_BE_AVAILABLE)
            .build()
        );
        assert_eq!(ctr.get_available_players().len(), 3);

        // test ping expired players
        testing_env!(ctx
            .block_timestamp(ctr.max_game_duration + MAX_TIME_TO_BE_AVAILABLE + 2)
            .build()
        );
        make_available_near(&mut ctx, &mut ctr, &"fourth".parse().unwrap(), ONE_NEAR, None, None);

        assert_eq!(ctr.get_available_players().len(), 1);
        assert_eq!(ctr.get_available_players()[0].0, "fourth".parse().unwrap());


        make_available_near(&mut ctx, &mut ctr, &user(), ONE_NEAR, None, None);
        make_available_near(&mut ctx, &mut ctr, &opponent(), ONE_NEAR, None, None);
        make_available_near(&mut ctx, &mut ctr, &"third".parse().unwrap(), ONE_NEAR, None, None);

        // first game starts at (max_game_duration + MAX_TIME_TO_BE_AVAILABLE +2) timestamp
        let first_game_id = start_game(&mut ctx, &mut ctr, &user(), &opponent());
        let mut first_game = ctr.internal_get_game(&first_game_id); 
        let current_player_first_game = first_game.current_player_account_id();
        let next_player_first_game = first_game.next_player_account_id();
        
        let future_winner_stats = ctr.get_stats(&next_player_first_game);
        let future_looser_stats = ctr.get_stats(&current_player_first_game);

        let winner_num_wins = future_winner_stats.victories_num;
        let looser_num_penalties = future_looser_stats.penalties_num;
        
        // second game starts 12 minutes after first
        testing_env!(ctx
            .block_timestamp(ctr.max_game_duration + MAX_TIME_TO_BE_AVAILABLE + 2 + ctr.max_turn_duration * 8)
            .build()
        );

        println!("game duration max - {}", ctr.max_game_duration);
        println!("turn duration max - {}", ctr.max_turn_duration);

        let second_game_id = start_game(&mut ctx, &mut ctr, &"third".parse().unwrap(), &"fourth".parse().unwrap());
        assert_eq!(ctr.get_active_games().len(), 2);

        let mut second_game = ctr.internal_get_game(&second_game_id); 
        let current_player_second_game = second_game.current_player_account_id();
        let next_player_second_game = second_game.next_player_account_id();

        testing_env!(ctx
            .block_timestamp(second_game.initiated_at + ctr.max_turn_duration - 1)
            .build()
        );
        make_move(&mut ctx, &mut ctr, &current_player_second_game, &second_game_id, 0, 0);
        second_game = ctr.internal_get_game(&second_game_id); 

        testing_env!(ctx
            .block_timestamp(second_game.initiated_at + (ctr.max_turn_duration - 1) + (ctr.max_turn_duration - 1))
            .build()
        );
        make_move(&mut ctx, &mut ctr, &next_player_second_game, &second_game_id, 0, 1);
        second_game = ctr.internal_get_game(&second_game_id); 

        assert_eq!(
            ctr.get_active_games().len(), 1, 
            "first game need to be removed (expired) after max_game_duration passed for this"
        );
        assert_eq!(
            ctr.get_active_games()[0].0, second_game_id,
            "first game need to be removed (expired) after max_game_duration passed for this"
        );

        println!("ContractParams: {:#?}", ctr.get_contract_params());

        let new_future_winner_stats = ctr.get_stats(&next_player_first_game);
        let new_future_looser_stats = ctr.get_stats(&current_player_first_game);

        let new_winner_num_wins = new_future_winner_stats.victories_num;
        let new_looser_num_penalties = new_future_looser_stats.penalties_num;
        
        assert!(new_winner_num_wins - winner_num_wins == 1);
        assert!(new_looser_num_penalties - looser_num_penalties == 1);

        assert!(
            ctr.get_penalty_users()
                .iter()
                .map(|(acc, pen)| acc.clone())
                .collect::<Vec<AccountId>>()
                .contains(&current_player_first_game)
        );

        Ok(())
    }
     #[test]
    fn test_claim_timeout_win() {
        let (mut ctx, mut ctr) = setup_contract(user(), Some(MIN_FEES), None,  Some(60 * 10));
        whitelist_token(&mut ctr);
        assert_eq!(ctr.get_whitelisted_tokens(), Vec::from([
            (acc_cheddar(), (ONE_CHEDDAR / 10).into())
        ]));
        assert!(ctr.get_available_players().is_empty());
        let gc1 = GameConfigArgs { 
            opponent_id: Some(opponent()), 
            referrer_id: None 
        };
        let msg1 = near_sdk::serde_json::to_string(&gc1).expect("err serialize");
        let gc2 = GameConfigArgs { 
            opponent_id: Some(user()), 
            referrer_id: None 
        };
        let msg2 = near_sdk::serde_json::to_string(&gc2).expect("err serialize");
        make_available_ft(&mut ctx, &mut ctr, &user(), ONE_CHEDDAR, msg1);
        make_available_ft(&mut ctx, &mut ctr, &opponent(), ONE_CHEDDAR, msg2);
        
        let game_id = start_game(&mut ctx, &mut ctr, &user(), &opponent());
        
        let game = ctr.internal_get_game(&game_id);
        let player_1 = game.current_player_account_id().clone();
        let player_2 = game.next_player_account_id().clone();

        println!("( {} , {} )", player_1, player_2);

        assert_ne!(player_1, game.next_player_account_id());
        assert_ne!(game.players[0].piece, game.players[1].piece);
        assert_eq!(player_1, game.players[0].account_id);
        assert_eq!(player_2, game.players[1].account_id);
        assert_eq!(game.board.current_piece, game.players[0].piece);

        assert!(ctr.get_active_games().contains(&(game_id, GameView::from(&game))));

        let mut tiles = make_move(&mut ctx, &mut ctr, &player_1, &game_id, 0, 0);
        print_tiles(&tiles);
        tiles = make_move(&mut ctx, &mut ctr, &player_2, &game_id, 0, 1);
        print_tiles(&tiles);
        tiles = make_move(&mut ctx, &mut ctr, &player_1, &game_id, 0, 2);
        print_tiles(&tiles);
        testing_env!(ctx
            .predecessor_account_id(player_1.clone())
            .block_timestamp((TIMEOUT_WIN + 1).into())
            .build()
        );
        // player2 turn too slow
        ctr.claim_timeout_win(&game_id);
        assert!(ctr.get_stats(&player_1).victories_num == 1);
        assert!(ctr.get_stats(&player_2).victories_num == 0);
        assert_eq!(ctr.get_stats(&player_1).total_reward, (2 * ONE_CHEDDAR - (2 * ONE_CHEDDAR / BASIS_P as u128 * MIN_FEES as u128)));
    }
    #[test]
    fn test_claim_timeout_win_when_no_timeout() {
        let (mut ctx, mut ctr) = setup_contract(user(), Some(MIN_FEES), None,  Some(60 * 10));
        whitelist_token(&mut ctr);
        assert_eq!(ctr.get_whitelisted_tokens(), Vec::from([
            (acc_cheddar(), (ONE_CHEDDAR / 10).into())
        ]));
        assert!(ctr.get_available_players().is_empty());
        let gc1 = GameConfigArgs { 
            opponent_id: Some(opponent()), 
            referrer_id: None 
        };
        let msg1 = near_sdk::serde_json::to_string(&gc1).expect("err serialize");
        let gc2 = GameConfigArgs { 
            opponent_id: Some(user()), 
            referrer_id: None 
        };
        let msg2 = near_sdk::serde_json::to_string(&gc2).expect("err serialize");
        make_available_ft(&mut ctx, &mut ctr, &user(), ONE_CHEDDAR, msg1);
        make_available_ft(&mut ctx, &mut ctr, &opponent(), ONE_CHEDDAR, msg2);
        
        let game_id = start_game(&mut ctx, &mut ctr, &user(), &opponent());
        
        let game = ctr.internal_get_game(&game_id);
        let player_1 = game.current_player_account_id().clone();
        let player_2 = game.next_player_account_id().clone();

        println!("( {} , {} )", player_1, player_2);

        assert_ne!(player_1, game.next_player_account_id());
        assert_ne!(game.players[0].piece, game.players[1].piece);
        assert_eq!(player_1, game.players[0].account_id);
        assert_eq!(player_2, game.players[1].account_id);
        assert_eq!(game.board.current_piece, game.players[0].piece);

        assert!(ctr.get_active_games().contains(&(game_id, GameView::from(&game))));

        let mut tiles = make_move(&mut ctx, &mut ctr, &player_1, &game_id, 0, 0);
        print_tiles(&tiles);
        tiles = make_move(&mut ctx, &mut ctr, &player_2, &game_id, 0, 1);
        print_tiles(&tiles);
        tiles = make_move(&mut ctx, &mut ctr, &player_1, &game_id, 0, 2);
        print_tiles(&tiles);
        testing_env!(ctx
            .predecessor_account_id(player_1.clone())
            .block_timestamp((TIMEOUT_WIN - 1).into())
            .build()
        );
        // player2 turn still have time left to make a move -> dont change anything just log that the claim is not valid yet 
        ctr.claim_timeout_win(&game_id);
        assert!(game.game_state == GameState::Active);
    }
}<|MERGE_RESOLUTION|>--- conflicted
+++ resolved
@@ -99,11 +99,7 @@
                 MAX_FEES,
                 // 1 hour for max_game_duration will be set
                 // also 400 sec will be max turn duration (max_game_duration / MAX_TURNS_NUM)
-<<<<<<< HEAD
-                sec_to_nano(5 * 60),
-=======
                 sec_to_nano(MAX_GAME_DURATION_SEC),
->>>>>>> 3eeb6496
                 // 95% refferer fees from 10% total fees
                 9500,
                 // 50 last games will be stored
